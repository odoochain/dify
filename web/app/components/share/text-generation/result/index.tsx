--- conflicted
+++ resolved
@@ -240,12 +240,8 @@
           onNodeStarted: ({ data }) => {
             if (data.iteration_id)
               return
-<<<<<<< HEAD
-            setWorkflowProccessData(produce(getWorkflowProccessData()!, (draft) => {
-=======
-
-            setWorkflowProcessData(produce(getWorkflowProcessData()!, (draft) => {
->>>>>>> 2d690801
+
+            setWorkflowProcessData(produce(getWorkflowProcessData()!, (draft) => {
               draft.expand = true
               draft.tracing!.push({
                 ...data,
@@ -258,14 +254,9 @@
             if (data.iteration_id)
               return
 
-<<<<<<< HEAD
-            setWorkflowProccessData(produce(getWorkflowProccessData()!, (draft) => {
+            setWorkflowProcessData(produce(getWorkflowProcessData()!, (draft) => {
               const currentIndex = draft.tracing!.findIndex(trace => trace.node_id === data.node_id
                 && (trace.execution_metadata?.parallel_id === data.execution_metadata?.parallel_id || trace.parallel_id === data.execution_metadata?.parallel_id))
-=======
-            setWorkflowProcessData(produce(getWorkflowProcessData()!, (draft) => {
-              const currentIndex = draft.tracing!.findIndex(trace => trace.node_id === data.node_id)
->>>>>>> 2d690801
               if (currentIndex > -1 && draft.tracing) {
                 draft.tracing[currentIndex] = {
                   ...(draft.tracing[currentIndex].extras
