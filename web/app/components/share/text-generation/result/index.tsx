--- conflicted
+++ resolved
@@ -219,11 +219,7 @@
             }))
           },
           onIterationNext: () => {
-<<<<<<< HEAD
-            setWorkflowProccessData(produce(getWorkflowProccessData()!, (draft) => {
-=======
-            setWorkflowProcessData(produce(getWorkflowProcessData()!, (draft) => {
->>>>>>> 7e88556a
+            setWorkflowProcessData(produce(getWorkflowProcessData()!, (draft) => {
               draft.expand = true
               const iterations = draft.tracing.find(item => item.node_id === data.node_id
                 && (item.execution_metadata?.parallel_id === data.execution_metadata?.parallel_id || item.parallel_id === data.execution_metadata?.parallel_id))!
