'use client'

import type { FC } from 'react'
import { useEffect } from 'react'
import type {
  EditorState,
} from 'lexical'
import {
  $getRoot,
  TextNode,
} from 'lexical'
import { LexicalComposer } from '@lexical/react/LexicalComposer'
import { RichTextPlugin } from '@lexical/react/LexicalRichTextPlugin'
import { ContentEditable } from '@lexical/react/LexicalContentEditable'
import LexicalErrorBoundary from '@lexical/react/LexicalErrorBoundary'
import { OnChangePlugin } from '@lexical/react/LexicalOnChangePlugin'
// import TreeView from './plugins/tree-view'
import Placeholder from './plugins/placeholder'
import ComponentPicker from './plugins/component-picker'
import VariablePicker from './plugins/variable-picker'
import ContextBlock from './plugins/context-block'
import { ContextBlockNode } from './plugins/context-block/node'
import ContextBlockReplacementBlock from './plugins/context-block-replacement-block'
import HistoryBlock from './plugins/history-block'
import { HistoryBlockNode } from './plugins/history-block/node'
import HistoryBlockReplacementBlock from './plugins/history-block-replacement-block'
import QueryBlock from './plugins/query-block'
import { QueryBlockNode } from './plugins/query-block/node'
import QueryBlockReplacementBlock from './plugins/query-block-replacement-block'
import VariableBlock from './plugins/variable-block'
import VariableValueBlock from './plugins/variable-value-block'
import { VariableValueBlockNode } from './plugins/variable-value-block/node'
import { CustomTextNode } from './plugins/custom-text/node'
<<<<<<< HEAD
import OnBlurBlock from './plugins/on-blur-or-focus-block'
=======
import OnBlurBlock from './plugins/on-blur-block'
import UpdateBlock from './plugins/update-block'
>>>>>>> fdd211e3
import { textToEditorState } from './utils'
import type { Dataset } from './plugins/context-block'
import type { RoleName } from './plugins/history-block'
import type { ExternalToolOption, Option } from './plugins/variable-picker'
import {
  UPDATE_DATASETS_EVENT_EMITTER,
  UPDATE_HISTORY_EVENT_EMITTER,
} from './constants'
import { useEventEmitterContextContext } from '@/context/event-emitter'

export type PromptEditorProps = {
  className?: string
  style?: React.CSSProperties
  value?: string
  editable?: boolean
  onChange?: (text: string) => void
  onBlur?: () => void
  onFocus?: () => void
  contextBlock?: {
    show?: boolean
    selectable?: boolean
    datasets: Dataset[]
    onInsert?: () => void
    onDelete?: () => void
    onAddContext: () => void
  }
  variableBlock?: {
    selectable?: boolean
    variables: Option[]
    externalTools?: ExternalToolOption[]
    onAddExternalTool?: () => void
  }
  historyBlock?: {
    show?: boolean
    selectable?: boolean
    history: RoleName
    onInsert?: () => void
    onDelete?: () => void
    onEditRole: () => void
  }
  queryBlock?: {
    show?: boolean
    selectable?: boolean
    onInsert?: () => void
    onDelete?: () => void
  }
}

const PromptEditor: FC<PromptEditorProps> = ({
  className,
  style,
  value,
  editable = true,
  onChange,
  onBlur,
  onFocus,
  contextBlock = {
    show: true,
    selectable: true,
    datasets: [],
    onAddContext: () => { },
    onInsert: () => { },
    onDelete: () => { },
  },
  historyBlock = {
    show: true,
    selectable: true,
    history: {
      user: '',
      assistant: '',
    },
    onEditRole: () => { },
    onInsert: () => { },
    onDelete: () => { },
  },
  variableBlock = {
    variables: [],
  },
  queryBlock = {
    show: true,
    selectable: true,
    onInsert: () => { },
    onDelete: () => { },
  },
}) => {
  const { eventEmitter } = useEventEmitterContextContext()
  const initialConfig = {
    namespace: 'prompt-editor',
    nodes: [
      CustomTextNode,
      {
        replace: TextNode,
        with: (node: TextNode) => new CustomTextNode(node.__text),
      },
      ContextBlockNode,
      HistoryBlockNode,
      QueryBlockNode,
      VariableValueBlockNode,
    ],
    editorState: value ? textToEditorState(value as string) : null,
    onError: (error: Error) => {
      throw error
    },
  }

  const handleEditorChange = (editorState: EditorState) => {
    const text = editorState.read(() => $getRoot().getTextContent())
    if (onChange)
      onChange(text.replaceAll('\n\n', '\n'))
  }

  useEffect(() => {
    eventEmitter?.emit({
      type: UPDATE_DATASETS_EVENT_EMITTER,
      payload: contextBlock.datasets,
    } as any)
  }, [eventEmitter, contextBlock.datasets])
  useEffect(() => {
    eventEmitter?.emit({
      type: UPDATE_HISTORY_EVENT_EMITTER,
      payload: historyBlock.history,
    } as any)
  }, [eventEmitter, historyBlock.history])

  return (
    <LexicalComposer initialConfig={{ ...initialConfig, editable }}>
      <div className='relative'>
        <RichTextPlugin
          contentEditable={<ContentEditable className={`${className} outline-none text-sm text-gray-700 leading-6`} style={style || {}} />}
          placeholder={<Placeholder />}
          ErrorBoundary={LexicalErrorBoundary}
        />
        <ComponentPicker
          contextDisabled={!contextBlock.selectable}
          contextShow={contextBlock.show}
          historyDisabled={!historyBlock.selectable}
          historyShow={historyBlock.show}
          queryDisabled={!queryBlock.selectable}
          queryShow={queryBlock.show}
        />
        <VariablePicker
          items={variableBlock.variables}
          externalTools={variableBlock.externalTools}
          onAddExternalTool={variableBlock.onAddExternalTool}
        />
        {
          contextBlock.show && (
            <>
              <ContextBlock
                datasets={contextBlock.datasets}
                onAddContext={contextBlock.onAddContext}
                onInsert={contextBlock.onInsert}
                onDelete={contextBlock.onDelete}
              />
              <ContextBlockReplacementBlock
                datasets={contextBlock.datasets}
                onAddContext={contextBlock.onAddContext}
                onInsert={contextBlock.onInsert}
              />
            </>
          )
        }
        <VariableBlock />
        {
          historyBlock.show && (
            <>
              <HistoryBlock
                roleName={historyBlock.history}
                onEditRole={historyBlock.onEditRole}
                onInsert={historyBlock.onInsert}
                onDelete={historyBlock.onDelete}
              />
              <HistoryBlockReplacementBlock
                roleName={historyBlock.history}
                onEditRole={historyBlock.onEditRole}
                onInsert={historyBlock.onInsert}
              />
            </>
          )
        }
        {
          queryBlock.show && (
            <>
              <QueryBlock
                onInsert={queryBlock.onInsert}
                onDelete={queryBlock.onDelete}
              />
              <QueryBlockReplacementBlock />
            </>
          )
        }
        <VariableValueBlock />
        <OnChangePlugin onChange={handleEditorChange} />
<<<<<<< HEAD
        <OnBlurBlock onBlur={onBlur} onFocus={onFocus} />
=======
        <OnBlurBlock onBlur={onBlur} />
        <UpdateBlock />
>>>>>>> fdd211e3
        {/* <TreeView /> */}
      </div>
    </LexicalComposer>
  )
}

export default PromptEditor<|MERGE_RESOLUTION|>--- conflicted
+++ resolved
@@ -31,12 +31,8 @@
 import VariableValueBlock from './plugins/variable-value-block'
 import { VariableValueBlockNode } from './plugins/variable-value-block/node'
 import { CustomTextNode } from './plugins/custom-text/node'
-<<<<<<< HEAD
 import OnBlurBlock from './plugins/on-blur-or-focus-block'
-=======
-import OnBlurBlock from './plugins/on-blur-block'
 import UpdateBlock from './plugins/update-block'
->>>>>>> fdd211e3
 import { textToEditorState } from './utils'
 import type { Dataset } from './plugins/context-block'
 import type { RoleName } from './plugins/history-block'
@@ -230,12 +226,8 @@
         }
         <VariableValueBlock />
         <OnChangePlugin onChange={handleEditorChange} />
-<<<<<<< HEAD
         <OnBlurBlock onBlur={onBlur} onFocus={onFocus} />
-=======
-        <OnBlurBlock onBlur={onBlur} />
         <UpdateBlock />
->>>>>>> fdd211e3
         {/* <TreeView /> */}
       </div>
     </LexicalComposer>
