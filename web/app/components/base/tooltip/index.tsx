'use client'
import type { FC } from 'react'
import React, { useEffect, useRef, useState } from 'react'
import { useBoolean } from 'ahooks'
import type { OffsetOptions, Placement } from '@floating-ui/react'
import { RiQuestionLine } from '@remixicon/react'
import cn from '@/utils/classnames'
import { PortalToFollowElem, PortalToFollowElemContent, PortalToFollowElemTrigger } from '@/app/components/base/portal-to-follow-elem'
export type TooltipProps = {
  position?: Placement
  triggerMethod?: 'hover' | 'click'
  triggerClassName?: string
  disabled?: boolean
  popupContent?: React.ReactNode
  children?: React.ReactNode
  popupClassName?: string
  offset?: OffsetOptions
  needsDelay?: boolean
  asChild?: boolean
}

const Tooltip: FC<TooltipProps> = ({
  position = 'top',
  triggerMethod = 'hover',
  triggerClassName,
  disabled = false,
  popupContent,
  children,
  popupClassName,
  offset,
  asChild = true,
  needsDelay = false,
}) => {
  const [open, setOpen] = useState(false)
  const [isHoverPopup, {
    setTrue: setHoverPopup,
    setFalse: setNotHoverPopup,
  }] = useBoolean(false)

  const isHoverPopupRef = useRef(isHoverPopup)
  useEffect(() => {
    isHoverPopupRef.current = isHoverPopup
  }, [isHoverPopup])

  const [isHoverTrigger, {
    setTrue: setHoverTrigger,
    setFalse: setNotHoverTrigger,
  }] = useBoolean(false)

  const isHoverTriggerRef = useRef(isHoverTrigger)
  useEffect(() => {
    isHoverTriggerRef.current = isHoverTrigger
  }, [isHoverTrigger])

  const handleLeave = (isTrigger: boolean) => {
    if (isTrigger)
      setNotHoverTrigger()

    else
      setNotHoverPopup()

    // give time to move to the popup
    if (needsDelay) {
      setTimeout(() => {
        if (!isHoverPopupRef.current && !isHoverTriggerRef.current)
          setOpen(false)
      }, 500)
    }
    else {
      setOpen(false)
    }
  }

  return (
    <PortalToFollowElem
<<<<<<< HEAD
      open={!disabled && open}
=======
      open={disabled ? false : open}
>>>>>>> 45ab4edb
      onOpenChange={setOpen}
      placement={position}
      offset={offset ?? 8}
    >
      <PortalToFollowElemTrigger
        onClick={() => triggerMethod === 'click' && setOpen(v => !v)}
        onMouseEnter={() => {
          if (triggerMethod === 'hover') {
            setHoverTrigger()
            setOpen(true)
          }
        }}
        onMouseLeave={() => triggerMethod === 'hover' && handleLeave(true)}
        asChild={asChild}
      >
        {children || <div className={triggerClassName || 'p-[1px] w-3.5 h-3.5 shrink-0'}><RiQuestionLine className='text-text-quaternary hover:text-text-tertiary w-full h-full' /></div>}
      </PortalToFollowElemTrigger>
      <PortalToFollowElemContent
        className="z-[9999]"
      >
        {popupContent && (<div
          className={cn(
            'relative px-3 py-2 text-xs font-normal text-gray-700 bg-white rounded-md shadow-lg break-words',
            popupClassName,
          )}
          onMouseEnter={() => triggerMethod === 'hover' && setHoverPopup()}
          onMouseLeave={() => triggerMethod === 'hover' && handleLeave(false)}
        >
          {popupContent}
        </div>)}
      </PortalToFollowElemContent>
    </PortalToFollowElem>
  )
}

export default React.memo(Tooltip)<|MERGE_RESOLUTION|>--- conflicted
+++ resolved
@@ -73,11 +73,7 @@
 
   return (
     <PortalToFollowElem
-<<<<<<< HEAD
-      open={!disabled && open}
-=======
       open={disabled ? false : open}
->>>>>>> 45ab4edb
       onOpenChange={setOpen}
       placement={position}
       offset={offset ?? 8}
