--- conflicted
+++ resolved
@@ -109,11 +109,7 @@
         {readOnly && <div className='absolute inset-0 z-10'></div>}
         {isFocus && (
           <div className={cn('absolute z-10', insertVarTipToLeft ? 'top-1.5 left-[-12px]' : ' top-[-9px] right-1')}>
-<<<<<<< HEAD
-            <TooltipPlus
-=======
             <Tooltip
->>>>>>> aa86bcae
               popupContent={`${t('workflow.common.insertVarTip')}`}
             >
               <div className='p-0.5 rounded-[5px] shadow-lg cursor-pointer bg-white hover:bg-gray-100 border-[0.5px] border-black/5'>
