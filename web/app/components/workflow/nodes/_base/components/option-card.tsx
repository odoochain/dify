--- conflicted
+++ resolved
@@ -4,11 +4,7 @@
 import type { VariantProps } from 'class-variance-authority'
 import { cva } from 'class-variance-authority'
 import cn from '@/utils/classnames'
-<<<<<<< HEAD
-import TooltipPlus from '@/app/components/base/tooltip'
-=======
 import Tooltip from '@/app/components/base/tooltip'
->>>>>>> b9db182b
 
 const variants = cva([], {
   variants: {
@@ -62,17 +58,6 @@
       onClick={handleSelect}
     >
       <span>{title}</span>
-<<<<<<< HEAD
-      {tooltip && <TooltipPlus
-        popupContent={<div className='w-[240px]'
-        >
-          {tooltip}
-        </div>}
-        asChild={false}
-      >
-        <RiQuestionLine className='ml-0.5 w-[14px] h-[14px] text-text-quaternary' />
-      </TooltipPlus>}
-=======
       {tooltip
         && <Tooltip
           popupContent={
@@ -80,9 +65,9 @@
               {tooltip}
             </div>
           }
+          asChild={false}
         />
       }
->>>>>>> b9db182b
     </div>
   )
 }
