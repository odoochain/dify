--- conflicted
+++ resolved
@@ -597,11 +597,8 @@
 
   --color-third-party-LangChain: #1C3C3C;
   --color-third-party-Langfuse: #000000;
-<<<<<<< HEAD
 
   --color-chatbot-bg: linear-gradient(180deg, rgba(249, 250, 251, 0.90) 0%, rgba(242, 244, 247, 0.90) 90.48%);
   --color-chat-bubble-bg: linear-gradient(180deg, #FFF 0%, rgba(255, 255, 255, 0.60) 100%);
-=======
   --color-third-party-Github: #1B1F24;
->>>>>>> 6435b4eb
 }