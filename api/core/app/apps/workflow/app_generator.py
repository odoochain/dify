import contextvars
import logging
import os
import threading
import uuid
from collections.abc import Generator
from typing import Any, Literal, Optional, Union, overload

from flask import Flask, current_app
from pydantic import ValidationError

import contexts
from core.app.app_config.features.file_upload.manager import FileUploadConfigManager
from core.app.apps.base_app_generator import BaseAppGenerator
from core.app.apps.base_app_queue_manager import AppQueueManager, GenerateTaskStoppedError, PublishFrom
from core.app.apps.workflow.app_config_manager import WorkflowAppConfigManager
from core.app.apps.workflow.app_queue_manager import WorkflowAppQueueManager
from core.app.apps.workflow.app_runner import WorkflowAppRunner
from core.app.apps.workflow.generate_response_converter import WorkflowAppGenerateResponseConverter
from core.app.apps.workflow.generate_task_pipeline import WorkflowAppGenerateTaskPipeline
from core.app.entities.app_invoke_entities import InvokeFrom, WorkflowAppGenerateEntity
from core.app.entities.task_entities import WorkflowAppBlockingResponse, WorkflowAppStreamResponse
from core.file.message_file_parser import MessageFileParser
from core.model_runtime.errors.invoke import InvokeAuthorizationError, InvokeError
from core.ops.ops_trace_manager import TraceQueueManager
from extensions.ext_database import db
from models.account import Account
from models.model import App, EndUser
from models.workflow import Workflow

logger = logging.getLogger(__name__)


class WorkflowAppGenerator(BaseAppGenerator):
    @overload
    def generate(
        self,
        app_model: App,
        workflow: Workflow,
        user: Union[Account, EndUser],
        args: dict,
        invoke_from: InvokeFrom,
        stream: Literal[True] = True,
        call_depth: int = 0,
        workflow_thread_pool_id: Optional[str] = None,
    ) -> Generator[str, None, None]: ...

    @overload
    def generate(
        self,
        app_model: App,
        workflow: Workflow,
        user: Union[Account, EndUser],
        args: dict,
        invoke_from: InvokeFrom,
        stream: Literal[False] = False,
        call_depth: int = 0,
        workflow_thread_pool_id: Optional[str] = None,
    ) -> dict: ...

    def generate(
        self,
        app_model: App,
        workflow: Workflow,
        user: Union[Account, EndUser],
        args: dict,
        invoke_from: InvokeFrom,
        stream: bool = True,
        call_depth: int = 0,
        workflow_thread_pool_id: Optional[str] = None,
    ):
        """
        Generate App response.

        :param app_model: App
        :param workflow: Workflow
        :param user: account or end user
        :param args: request args
        :param invoke_from: invoke from source
        :param stream: is stream
        :param call_depth: call depth
        :param workflow_thread_pool_id: workflow thread pool id
        """
        inputs = args["inputs"]

        # parse files
        files = args["files"] if args.get("files") else []
        message_file_parser = MessageFileParser(tenant_id=app_model.tenant_id, app_id=app_model.id)
        file_extra_config = FileUploadConfigManager.convert(workflow.features_dict, is_vision=False)
        if file_extra_config:
            file_objs = message_file_parser.validate_and_transform_files_arg(files, file_extra_config, user)
        else:
            file_objs = []

        # convert to app config
        app_config = WorkflowAppConfigManager.get_app_config(app_model=app_model, workflow=workflow)

        # get tracing instance
        user_id = user.id if isinstance(user, Account) else user.session_id
        trace_manager = TraceQueueManager(app_model.id, user_id)

        # init application generate entity
        application_generate_entity = WorkflowAppGenerateEntity(
            task_id=str(uuid.uuid4()),
            app_config=app_config,
            inputs=self._get_cleaned_inputs(inputs, app_config),
            files=file_objs,
            user_id=user.id,
            stream=stream,
            invoke_from=invoke_from,
            call_depth=call_depth,
            trace_manager=trace_manager,
        )
        contexts.tenant_id.set(application_generate_entity.app_config.tenant_id)

        return self._generate(
            app_model=app_model,
            workflow=workflow,
            user=user,
            application_generate_entity=application_generate_entity,
            invoke_from=invoke_from,
            stream=stream,
            workflow_thread_pool_id=workflow_thread_pool_id,
        )

    def _generate(
        self,
        *,
        app_model: App,
        workflow: Workflow,
        user: Union[Account, EndUser],
        application_generate_entity: WorkflowAppGenerateEntity,
        invoke_from: InvokeFrom,
        stream: bool = True,
        workflow_thread_pool_id: Optional[str] = None,
    ) -> dict[str, Any] | Generator[str, None, None]:
        """
        Generate App response.

        :param app_model: App
        :param workflow: Workflow
        :param user: account or end user
        :param application_generate_entity: application generate entity
        :param invoke_from: invoke from source
        :param stream: is stream
        :param workflow_thread_pool_id: workflow thread pool id
        """
        # init queue manager
        queue_manager = WorkflowAppQueueManager(
            task_id=application_generate_entity.task_id,
            user_id=application_generate_entity.user_id,
            invoke_from=application_generate_entity.invoke_from,
            app_mode=app_model.mode,
        )

        # new thread
        worker_thread = threading.Thread(
            target=self._generate_worker,
            kwargs={
                "flask_app": current_app._get_current_object(),  # type: ignore
                "application_generate_entity": application_generate_entity,
                "queue_manager": queue_manager,
                "context": contextvars.copy_context(),
                "workflow_thread_pool_id": workflow_thread_pool_id,
            },
        )

        worker_thread.start()

        # return response or stream generator
        response = self._handle_response(
            application_generate_entity=application_generate_entity,
            workflow=workflow,
            queue_manager=queue_manager,
            user=user,
            stream=stream,
        )

        return WorkflowAppGenerateResponseConverter.convert(response=response, invoke_from=invoke_from)

    def single_iteration_generate(
        self, app_model: App, workflow: Workflow, node_id: str, user: Account, args: dict, stream: bool = True
    ) -> dict[str, Any] | Generator[str, Any, None]:
        """
        Generate App response.

        :param app_model: App
        :param workflow: Workflow
        :param user: account or end user
        :param args: request args
        :param invoke_from: invoke from source
        :param stream: is stream
        """
        if not node_id:
            raise ValueError("node_id is required")

        if args.get("inputs") is None:
            raise ValueError("inputs is required")

        # convert to app config
        app_config = WorkflowAppConfigManager.get_app_config(app_model=app_model, workflow=workflow)

        # init application generate entity
        application_generate_entity = WorkflowAppGenerateEntity(
            task_id=str(uuid.uuid4()),
            app_config=app_config,
            inputs={},
            files=[],
            user_id=user.id,
            stream=stream,
            invoke_from=InvokeFrom.DEBUGGER,
            extras={"auto_generate_conversation_name": False},
            single_iteration_run=WorkflowAppGenerateEntity.SingleIterationRunEntity(
                node_id=node_id, inputs=args["inputs"]
            ),
        )
        contexts.tenant_id.set(application_generate_entity.app_config.tenant_id)

        return self._generate(
            app_model=app_model,
            workflow=workflow,
            user=user,
            invoke_from=InvokeFrom.DEBUGGER,
            application_generate_entity=application_generate_entity,
            stream=stream,
        )

    def _generate_worker(
        self,
        flask_app: Flask,
        application_generate_entity: WorkflowAppGenerateEntity,
        queue_manager: AppQueueManager,
        context: contextvars.Context,
        workflow_thread_pool_id: Optional[str] = None,
    ) -> None:
        """
        Generate worker in a new thread.
        :param flask_app: Flask app
        :param application_generate_entity: application generate entity
        :param queue_manager: queue manager
        :param workflow_thread_pool_id: workflow thread pool id
        :return:
        """
        for var, val in context.items():
            var.set(val)
        with flask_app.app_context():
            try:
                # workflow app
                runner = WorkflowAppRunner(
                    application_generate_entity=application_generate_entity,
                    queue_manager=queue_manager,
                    workflow_thread_pool_id=workflow_thread_pool_id,
                )

                runner.run()
<<<<<<< HEAD
            except GenerateTaskStoppedException:
=======
            except GenerateTaskStoppedError:
>>>>>>> ce94a61f
                pass
            except InvokeAuthorizationError:
                queue_manager.publish_error(
                    InvokeAuthorizationError("Incorrect API key provided"), PublishFrom.APPLICATION_MANAGER
                )
            except ValidationError as e:
                logger.exception("Validation Error when generating")
                queue_manager.publish_error(e, PublishFrom.APPLICATION_MANAGER)
            except (ValueError, InvokeError) as e:
                if os.environ.get("DEBUG") and os.environ.get("DEBUG", "false").lower() == "true":
                    logger.exception("Error when generating")
                queue_manager.publish_error(e, PublishFrom.APPLICATION_MANAGER)
            except Exception as e:
                logger.exception("Unknown Error when generating")
                queue_manager.publish_error(e, PublishFrom.APPLICATION_MANAGER)
            finally:
                db.session.close()

    def _handle_response(
        self,
        application_generate_entity: WorkflowAppGenerateEntity,
        workflow: Workflow,
        queue_manager: AppQueueManager,
        user: Union[Account, EndUser],
        stream: bool = False,
    ) -> Union[WorkflowAppBlockingResponse, Generator[WorkflowAppStreamResponse, None, None]]:
        """
        Handle response.
        :param application_generate_entity: application generate entity
        :param workflow: workflow
        :param queue_manager: queue manager
        :param user: account or end user
        :param stream: is stream
        :return:
        """
        # init generate task pipeline
        generate_task_pipeline = WorkflowAppGenerateTaskPipeline(
            application_generate_entity=application_generate_entity,
            workflow=workflow,
            queue_manager=queue_manager,
            user=user,
            stream=stream,
        )

        try:
            return generate_task_pipeline.process()
        except ValueError as e:
            if e.args[0] == "I/O operation on closed file.":  # ignore this error
                raise GenerateTaskStoppedError()
            else:
                logger.exception(e)
                raise e<|MERGE_RESOLUTION|>--- conflicted
+++ resolved
@@ -253,11 +253,7 @@
                 )
 
                 runner.run()
-<<<<<<< HEAD
-            except GenerateTaskStoppedException:
-=======
             except GenerateTaskStoppedError:
->>>>>>> ce94a61f
                 pass
             except InvokeAuthorizationError:
                 queue_manager.publish_error(
