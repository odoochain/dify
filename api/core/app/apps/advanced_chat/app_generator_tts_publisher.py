--- conflicted
+++ resolved
@@ -81,11 +81,7 @@
                 if message is None:
                     if self.msg_text and len(self.msg_text.strip()) > 0:
                         futures_result = self.executor.submit(
-<<<<<<< HEAD
-                            _invoiceTTS, self.msg_text, self.model_instance, self.tenant_id, self.voice
-=======
                             _invoice_tts, self.msg_text, self.model_instance, self.tenant_id, self.voice
->>>>>>> ce94a61f
                         )
                         future_queue.put(futures_result)
                     break
@@ -101,11 +97,7 @@
                     self.MAX_SENTENCE += 1
                     text_content = "".join(sentence_arr)
                     futures_result = self.executor.submit(
-<<<<<<< HEAD
-                        _invoiceTTS, text_content, self.model_instance, self.tenant_id, self.voice
-=======
                         _invoice_tts, text_content, self.model_instance, self.tenant_id, self.voice
->>>>>>> ce94a61f
                     )
                     future_queue.put(futures_result)
                     if text_tmp:
