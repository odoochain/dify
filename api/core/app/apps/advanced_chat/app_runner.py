import logging
import os
from collections.abc import Mapping
from typing import Any, cast

from sqlalchemy import select
from sqlalchemy.orm import Session

from core.app.apps.advanced_chat.app_config_manager import AdvancedChatAppConfig
from core.app.apps.base_app_queue_manager import AppQueueManager
from core.app.apps.workflow_app_runner import WorkflowBasedAppRunner
from core.app.apps.workflow_logging_callback import WorkflowLoggingCallback
from core.app.entities.app_invoke_entities import (
    AdvancedChatAppGenerateEntity,
    InvokeFrom,
)
from core.app.entities.queue_entities import (
    QueueAnnotationReplyEvent,
    QueueStopEvent,
    QueueTextChunkEvent,
)
from core.moderation.base import ModerationException
from core.workflow.callbacks.base_workflow_callback import WorkflowCallback
from core.workflow.entities.node_entities import UserFrom
from core.workflow.entities.variable_pool import VariablePool
from core.workflow.enums import SystemVariableKey
from core.workflow.workflow_entry import WorkflowEntry
from extensions.ext_database import db
from models.model import App, Conversation, EndUser, Message
from models.workflow import ConversationVariable, WorkflowType

logger = logging.getLogger(__name__)


class AdvancedChatAppRunner(WorkflowBasedAppRunner):
    """
    AdvancedChat Application Runner
    """

    def __init__(
<<<<<<< HEAD
            self,
            application_generate_entity: AdvancedChatAppGenerateEntity,
            queue_manager: AppQueueManager,
            conversation: Conversation,
            message: Message
=======
        self,
        application_generate_entity: AdvancedChatAppGenerateEntity,
        queue_manager: AppQueueManager,
        conversation: Conversation,
        message: Message,
>>>>>>> 7e88556a
    ) -> None:
        """
        :param application_generate_entity: application generate entity
        :param queue_manager: application queue manager
        :param conversation: conversation
        :param message: message
        """
        super().__init__(queue_manager)

        self.application_generate_entity = application_generate_entity
        self.conversation = conversation
        self.message = message

    def run(self) -> None:
        """
        Run application
        :return:
        """
        app_config = self.application_generate_entity.app_config
        app_config = cast(AdvancedChatAppConfig, app_config)

        app_record = db.session.query(App).filter(App.id == app_config.app_id).first()
        if not app_record:
            raise ValueError("App not found")

        workflow = self.get_workflow(app_model=app_record, workflow_id=app_config.workflow_id)
        if not workflow:
            raise ValueError("Workflow not initialized")

        user_id = None
        if self.application_generate_entity.invoke_from in [InvokeFrom.WEB_APP, InvokeFrom.SERVICE_API]:
            end_user = db.session.query(EndUser).filter(EndUser.id == self.application_generate_entity.user_id).first()
            if end_user:
                user_id = end_user.session_id
        else:
            user_id = self.application_generate_entity.user_id

        workflow_callbacks: list[WorkflowCallback] = []
<<<<<<< HEAD
        if bool(os.environ.get("DEBUG", 'False').lower() == 'true'):
=======
        if bool(os.environ.get("DEBUG", "False").lower() == "true"):
>>>>>>> 7e88556a
            workflow_callbacks.append(WorkflowLoggingCallback())

        if self.application_generate_entity.single_iteration_run:
            # if only single iteration run is requested
            graph, variable_pool = self._get_graph_and_variable_pool_of_single_iteration(
                workflow=workflow,
                node_id=self.application_generate_entity.single_iteration_run.node_id,
<<<<<<< HEAD
                user_inputs=self.application_generate_entity.single_iteration_run.inputs
=======
                user_inputs=self.application_generate_entity.single_iteration_run.inputs,
>>>>>>> 7e88556a
            )
        else:
            inputs = self.application_generate_entity.inputs
            query = self.application_generate_entity.query
            files = self.application_generate_entity.files

            # moderation
            if self.handle_input_moderation(
<<<<<<< HEAD
                    app_record=app_record,
                    app_generate_entity=self.application_generate_entity,
                    inputs=inputs,
                    query=query,
                    message_id=self.message.id
=======
                app_record=app_record,
                app_generate_entity=self.application_generate_entity,
                inputs=inputs,
                query=query,
                message_id=self.message.id,
>>>>>>> 7e88556a
            ):
                return

            # annotation reply
            if self.handle_annotation_reply(
<<<<<<< HEAD
                    app_record=app_record,
                    message=self.message,
                    query=query,
                    app_generate_entity=self.application_generate_entity
=======
                app_record=app_record,
                message=self.message,
                query=query,
                app_generate_entity=self.application_generate_entity,
>>>>>>> 7e88556a
            ):
                return

            # Init conversation variables
            stmt = select(ConversationVariable).where(
<<<<<<< HEAD
                ConversationVariable.app_id == self.conversation.app_id, ConversationVariable.conversation_id == self.conversation.id
=======
                ConversationVariable.app_id == self.conversation.app_id,
                ConversationVariable.conversation_id == self.conversation.id,
>>>>>>> 7e88556a
            )
            with Session(db.engine) as session:
                conversation_variables = session.scalars(stmt).all()
                if not conversation_variables:
                    # Create conversation variables if they don't exist.
                    conversation_variables = [
                        ConversationVariable.from_variable(
                            app_id=self.conversation.app_id, conversation_id=self.conversation.id, variable=variable
                        )
                        for variable in workflow.conversation_variables
                    ]
                    session.add_all(conversation_variables)
                # Convert database entities to variables.
                conversation_variables = [item.to_variable() for item in conversation_variables]

                session.commit()

            # Increment dialogue count.
            self.conversation.dialogue_count += 1

            conversation_dialogue_count = self.conversation.dialogue_count
            db.session.commit()
<<<<<<< HEAD

            # Create a variable pool.
            system_inputs = {
                SystemVariableKey.QUERY: query,
                SystemVariableKey.FILES: files,
                SystemVariableKey.CONVERSATION_ID: self.conversation.id,
                SystemVariableKey.USER_ID: user_id,
                SystemVariableKey.DIALOGUE_COUNT: conversation_dialogue_count,
            }

            # init variable pool
            variable_pool = VariablePool(
                system_variables=system_inputs,
                user_inputs=inputs,
                environment_variables=workflow.environment_variables,
                conversation_variables=conversation_variables,
            )

            # init graph
            graph = self._init_graph(graph_config=workflow.graph_dict)

=======

            # Create a variable pool.
            system_inputs = {
                SystemVariableKey.QUERY: query,
                SystemVariableKey.FILES: files,
                SystemVariableKey.CONVERSATION_ID: self.conversation.id,
                SystemVariableKey.USER_ID: user_id,
                SystemVariableKey.DIALOGUE_COUNT: conversation_dialogue_count,
            }

            # init variable pool
            variable_pool = VariablePool(
                system_variables=system_inputs,
                user_inputs=inputs,
                environment_variables=workflow.environment_variables,
                conversation_variables=conversation_variables,
            )

            # init graph
            graph = self._init_graph(graph_config=workflow.graph_dict)

>>>>>>> 7e88556a
        db.session.close()

        # RUN WORKFLOW
        workflow_entry = WorkflowEntry(
            tenant_id=workflow.tenant_id,
            app_id=workflow.app_id,
            workflow_id=workflow.id,
            workflow_type=WorkflowType.value_of(workflow.type),
            graph=graph,
            graph_config=workflow.graph_dict,
            user_id=self.application_generate_entity.user_id,
            user_from=(
                UserFrom.ACCOUNT
                if self.application_generate_entity.invoke_from in [InvokeFrom.EXPLORE, InvokeFrom.DEBUGGER]
                else UserFrom.END_USER
            ),
            invoke_from=self.application_generate_entity.invoke_from,
            call_depth=self.application_generate_entity.call_depth,
            variable_pool=variable_pool,
        )

        generator = workflow_entry.run(
            callbacks=workflow_callbacks,
        )

        for event in generator:
            self._handle_event(workflow_entry, event)

    def handle_input_moderation(
<<<<<<< HEAD
            self,
            app_record: App,
            app_generate_entity: AdvancedChatAppGenerateEntity,
            inputs: Mapping[str, Any],
            query: str,
            message_id: str
=======
        self,
        app_record: App,
        app_generate_entity: AdvancedChatAppGenerateEntity,
        inputs: Mapping[str, Any],
        query: str,
        message_id: str,
>>>>>>> 7e88556a
    ) -> bool:
        """
        Handle input moderation
        :param app_record: app record
        :param app_generate_entity: application generate entity
        :param inputs: inputs
        :param query: query
        :param message_id: message id
        :return:
        """
        try:
            # process sensitive_word_avoidance
            _, inputs, query = self.moderation_for_inputs(
                app_id=app_record.id,
                tenant_id=app_generate_entity.app_config.tenant_id,
                app_generate_entity=app_generate_entity,
                inputs=inputs,
                query=query,
                message_id=message_id,
            )
        except ModerationException as e:
<<<<<<< HEAD
            self._complete_with_stream_output(
                text=str(e),
                stopped_by=QueueStopEvent.StopBy.INPUT_MODERATION
            )
=======
            self._complete_with_stream_output(text=str(e), stopped_by=QueueStopEvent.StopBy.INPUT_MODERATION)
>>>>>>> 7e88556a
            return True

        return False

<<<<<<< HEAD
    def handle_annotation_reply(self, app_record: App,
                                message: Message,
                                query: str,
                                app_generate_entity: AdvancedChatAppGenerateEntity) -> bool:
=======
    def handle_annotation_reply(
        self, app_record: App, message: Message, query: str, app_generate_entity: AdvancedChatAppGenerateEntity
    ) -> bool:
>>>>>>> 7e88556a
        """
        Handle annotation reply
        :param app_record: app record
        :param message: message
        :param query: query
        :param app_generate_entity: application generate entity
        """
        # annotation reply
        annotation_reply = self.query_app_annotations_to_reply(
            app_record=app_record,
            message=message,
            query=query,
            user_id=app_generate_entity.user_id,
            invoke_from=app_generate_entity.invoke_from,
        )

        if annotation_reply:
<<<<<<< HEAD
            self._publish_event(
                QueueAnnotationReplyEvent(message_annotation_id=annotation_reply.id)
            )

            self._complete_with_stream_output(
                text=annotation_reply.content,
                stopped_by=QueueStopEvent.StopBy.ANNOTATION_REPLY
=======
            self._publish_event(QueueAnnotationReplyEvent(message_annotation_id=annotation_reply.id))

            self._complete_with_stream_output(
                text=annotation_reply.content, stopped_by=QueueStopEvent.StopBy.ANNOTATION_REPLY
>>>>>>> 7e88556a
            )
            return True

        return False

<<<<<<< HEAD
    def _complete_with_stream_output(self,
                                     text: str,
                                     stopped_by: QueueStopEvent.StopBy) -> None:
=======
    def _complete_with_stream_output(self, text: str, stopped_by: QueueStopEvent.StopBy) -> None:
>>>>>>> 7e88556a
        """
        Direct output
        :param text: text
        :return:
        """
<<<<<<< HEAD
        self._publish_event(
            QueueTextChunkEvent(
                text=text
            )
        )

        self._publish_event(
            QueueStopEvent(stopped_by=stopped_by)
        )
=======
        self._publish_event(QueueTextChunkEvent(text=text))

        self._publish_event(QueueStopEvent(stopped_by=stopped_by))
>>>>>>> 7e88556a
<|MERGE_RESOLUTION|>--- conflicted
+++ resolved
@@ -38,19 +38,11 @@
     """
 
     def __init__(
-<<<<<<< HEAD
-            self,
-            application_generate_entity: AdvancedChatAppGenerateEntity,
-            queue_manager: AppQueueManager,
-            conversation: Conversation,
-            message: Message
-=======
         self,
         application_generate_entity: AdvancedChatAppGenerateEntity,
         queue_manager: AppQueueManager,
         conversation: Conversation,
         message: Message,
->>>>>>> 7e88556a
     ) -> None:
         """
         :param application_generate_entity: application generate entity
@@ -89,11 +81,7 @@
             user_id = self.application_generate_entity.user_id
 
         workflow_callbacks: list[WorkflowCallback] = []
-<<<<<<< HEAD
-        if bool(os.environ.get("DEBUG", 'False').lower() == 'true'):
-=======
         if bool(os.environ.get("DEBUG", "False").lower() == "true"):
->>>>>>> 7e88556a
             workflow_callbacks.append(WorkflowLoggingCallback())
 
         if self.application_generate_entity.single_iteration_run:
@@ -101,11 +89,7 @@
             graph, variable_pool = self._get_graph_and_variable_pool_of_single_iteration(
                 workflow=workflow,
                 node_id=self.application_generate_entity.single_iteration_run.node_id,
-<<<<<<< HEAD
-                user_inputs=self.application_generate_entity.single_iteration_run.inputs
-=======
                 user_inputs=self.application_generate_entity.single_iteration_run.inputs,
->>>>>>> 7e88556a
             )
         else:
             inputs = self.application_generate_entity.inputs
@@ -114,46 +98,27 @@
 
             # moderation
             if self.handle_input_moderation(
-<<<<<<< HEAD
-                    app_record=app_record,
-                    app_generate_entity=self.application_generate_entity,
-                    inputs=inputs,
-                    query=query,
-                    message_id=self.message.id
-=======
                 app_record=app_record,
                 app_generate_entity=self.application_generate_entity,
                 inputs=inputs,
                 query=query,
                 message_id=self.message.id,
->>>>>>> 7e88556a
             ):
                 return
 
             # annotation reply
             if self.handle_annotation_reply(
-<<<<<<< HEAD
-                    app_record=app_record,
-                    message=self.message,
-                    query=query,
-                    app_generate_entity=self.application_generate_entity
-=======
                 app_record=app_record,
                 message=self.message,
                 query=query,
                 app_generate_entity=self.application_generate_entity,
->>>>>>> 7e88556a
             ):
                 return
 
             # Init conversation variables
             stmt = select(ConversationVariable).where(
-<<<<<<< HEAD
-                ConversationVariable.app_id == self.conversation.app_id, ConversationVariable.conversation_id == self.conversation.id
-=======
                 ConversationVariable.app_id == self.conversation.app_id,
                 ConversationVariable.conversation_id == self.conversation.id,
->>>>>>> 7e88556a
             )
             with Session(db.engine) as session:
                 conversation_variables = session.scalars(stmt).all()
@@ -176,7 +141,6 @@
 
             conversation_dialogue_count = self.conversation.dialogue_count
             db.session.commit()
-<<<<<<< HEAD
 
             # Create a variable pool.
             system_inputs = {
@@ -198,29 +162,6 @@
             # init graph
             graph = self._init_graph(graph_config=workflow.graph_dict)
 
-=======
-
-            # Create a variable pool.
-            system_inputs = {
-                SystemVariableKey.QUERY: query,
-                SystemVariableKey.FILES: files,
-                SystemVariableKey.CONVERSATION_ID: self.conversation.id,
-                SystemVariableKey.USER_ID: user_id,
-                SystemVariableKey.DIALOGUE_COUNT: conversation_dialogue_count,
-            }
-
-            # init variable pool
-            variable_pool = VariablePool(
-                system_variables=system_inputs,
-                user_inputs=inputs,
-                environment_variables=workflow.environment_variables,
-                conversation_variables=conversation_variables,
-            )
-
-            # init graph
-            graph = self._init_graph(graph_config=workflow.graph_dict)
-
->>>>>>> 7e88556a
         db.session.close()
 
         # RUN WORKFLOW
@@ -250,21 +191,12 @@
             self._handle_event(workflow_entry, event)
 
     def handle_input_moderation(
-<<<<<<< HEAD
-            self,
-            app_record: App,
-            app_generate_entity: AdvancedChatAppGenerateEntity,
-            inputs: Mapping[str, Any],
-            query: str,
-            message_id: str
-=======
         self,
         app_record: App,
         app_generate_entity: AdvancedChatAppGenerateEntity,
         inputs: Mapping[str, Any],
         query: str,
         message_id: str,
->>>>>>> 7e88556a
     ) -> bool:
         """
         Handle input moderation
@@ -286,28 +218,14 @@
                 message_id=message_id,
             )
         except ModerationException as e:
-<<<<<<< HEAD
-            self._complete_with_stream_output(
-                text=str(e),
-                stopped_by=QueueStopEvent.StopBy.INPUT_MODERATION
-            )
-=======
             self._complete_with_stream_output(text=str(e), stopped_by=QueueStopEvent.StopBy.INPUT_MODERATION)
->>>>>>> 7e88556a
             return True
 
         return False
 
-<<<<<<< HEAD
-    def handle_annotation_reply(self, app_record: App,
-                                message: Message,
-                                query: str,
-                                app_generate_entity: AdvancedChatAppGenerateEntity) -> bool:
-=======
     def handle_annotation_reply(
         self, app_record: App, message: Message, query: str, app_generate_entity: AdvancedChatAppGenerateEntity
     ) -> bool:
->>>>>>> 7e88556a
         """
         Handle annotation reply
         :param app_record: app record
@@ -325,49 +243,21 @@
         )
 
         if annotation_reply:
-<<<<<<< HEAD
-            self._publish_event(
-                QueueAnnotationReplyEvent(message_annotation_id=annotation_reply.id)
-            )
-
-            self._complete_with_stream_output(
-                text=annotation_reply.content,
-                stopped_by=QueueStopEvent.StopBy.ANNOTATION_REPLY
-=======
             self._publish_event(QueueAnnotationReplyEvent(message_annotation_id=annotation_reply.id))
 
             self._complete_with_stream_output(
                 text=annotation_reply.content, stopped_by=QueueStopEvent.StopBy.ANNOTATION_REPLY
->>>>>>> 7e88556a
             )
             return True
 
         return False
 
-<<<<<<< HEAD
-    def _complete_with_stream_output(self,
-                                     text: str,
-                                     stopped_by: QueueStopEvent.StopBy) -> None:
-=======
     def _complete_with_stream_output(self, text: str, stopped_by: QueueStopEvent.StopBy) -> None:
->>>>>>> 7e88556a
         """
         Direct output
         :param text: text
         :return:
         """
-<<<<<<< HEAD
-        self._publish_event(
-            QueueTextChunkEvent(
-                text=text
-            )
-        )
-
-        self._publish_event(
-            QueueStopEvent(stopped_by=stopped_by)
-        )
-=======
         self._publish_event(QueueTextChunkEvent(text=text))
 
-        self._publish_event(QueueStopEvent(stopped_by=stopped_by))
->>>>>>> 7e88556a
+        self._publish_event(QueueStopEvent(stopped_by=stopped_by))