import logging
from abc import ABC, abstractmethod
from collections.abc import Generator
from typing import Any, Union

from core.app.entities.app_invoke_entities import InvokeFrom
from core.app.entities.task_entities import AppBlockingResponse, AppStreamResponse
from core.errors.error import ModelCurrentlyNotSupportError, ProviderTokenNotInitError, QuotaExceededError
from core.model_runtime.errors.invoke import InvokeError


class AppGenerateResponseConverter(ABC):
    _blocking_response_type: type[AppBlockingResponse]

    @classmethod
<<<<<<< HEAD
    def convert(cls, response: Union[
        AppBlockingResponse,
        Generator[AppStreamResponse, Any, None]
    ], invoke_from: InvokeFrom) -> dict[str, Any] | Generator[str, Any, None]:
=======
    def convert(
        cls, response: Union[AppBlockingResponse, Generator[AppStreamResponse, Any, None]], invoke_from: InvokeFrom
    ) -> dict[str, Any] | Generator[str, Any, None]:
>>>>>>> 7e88556a
        if invoke_from in [InvokeFrom.DEBUGGER, InvokeFrom.SERVICE_API]:
            if isinstance(response, AppBlockingResponse):
                return cls.convert_blocking_full_response(response)
            else:

                def _generate_full_response() -> Generator[str, Any, None]:
                    for chunk in cls.convert_stream_full_response(response):
                        if chunk == "ping":
                            yield f"event: {chunk}\n\n"
                        else:
                            yield f"data: {chunk}\n\n"

                return _generate_full_response()
        else:
            if isinstance(response, AppBlockingResponse):
                return cls.convert_blocking_simple_response(response)
            else:

                def _generate_simple_response() -> Generator[str, Any, None]:
                    for chunk in cls.convert_stream_simple_response(response):
                        if chunk == "ping":
                            yield f"event: {chunk}\n\n"
                        else:
                            yield f"data: {chunk}\n\n"

                return _generate_simple_response()

    @classmethod
    @abstractmethod
    def convert_blocking_full_response(cls, blocking_response: AppBlockingResponse) -> dict[str, Any]:
        raise NotImplementedError

    @classmethod
    @abstractmethod
    def convert_blocking_simple_response(cls, blocking_response: AppBlockingResponse) -> dict[str, Any]:
        raise NotImplementedError

    @classmethod
    @abstractmethod
    def convert_stream_full_response(
        cls, stream_response: Generator[AppStreamResponse, None, None]
    ) -> Generator[str, None, None]:
        raise NotImplementedError

    @classmethod
    @abstractmethod
    def convert_stream_simple_response(
        cls, stream_response: Generator[AppStreamResponse, None, None]
    ) -> Generator[str, None, None]:
        raise NotImplementedError

    @classmethod
    def _get_simple_metadata(cls, metadata: dict[str, Any]):
        """
        Get simple metadata.
        :param metadata: metadata
        :return:
        """
        # show_retrieve_source
        if "retriever_resources" in metadata:
            metadata["retriever_resources"] = []
            for resource in metadata["retriever_resources"]:
                metadata["retriever_resources"].append(
                    {
                        "segment_id": resource["segment_id"],
                        "position": resource["position"],
                        "document_name": resource["document_name"],
                        "score": resource["score"],
                        "content": resource["content"],
                    }
                )

        # show annotation reply
        if "annotation_reply" in metadata:
            del metadata["annotation_reply"]

        # show usage
        if "usage" in metadata:
            del metadata["usage"]

        return metadata

    @classmethod
    def _error_to_stream_response(cls, e: Exception) -> dict:
        """
        Error to stream response.
        :param e: exception
        :return:
        """
        error_responses = {
            ValueError: {"code": "invalid_param", "status": 400},
            ProviderTokenNotInitError: {"code": "provider_not_initialize", "status": 400},
            QuotaExceededError: {
                "code": "provider_quota_exceeded",
                "message": "Your quota for Dify Hosted Model Provider has been exhausted. "
                "Please go to Settings -> Model Provider to complete your own provider credentials.",
                "status": 400,
            },
            ModelCurrentlyNotSupportError: {"code": "model_currently_not_support", "status": 400},
            InvokeError: {"code": "completion_request_error", "status": 400},
        }

        # Determine the response based on the type of exception
        data = None
        for k, v in error_responses.items():
            if isinstance(e, k):
                data = v

        if data:
            data.setdefault("message", getattr(e, "description", str(e)))
        else:
            logging.error(e)
            data = {
                "code": "internal_server_error",
                "message": "Internal Server Error, please contact support.",
                "status": 500,
            }

        return data<|MERGE_RESOLUTION|>--- conflicted
+++ resolved
@@ -13,16 +13,9 @@
     _blocking_response_type: type[AppBlockingResponse]
 
     @classmethod
-<<<<<<< HEAD
-    def convert(cls, response: Union[
-        AppBlockingResponse,
-        Generator[AppStreamResponse, Any, None]
-    ], invoke_from: InvokeFrom) -> dict[str, Any] | Generator[str, Any, None]:
-=======
     def convert(
         cls, response: Union[AppBlockingResponse, Generator[AppStreamResponse, Any, None]], invoke_from: InvokeFrom
     ) -> dict[str, Any] | Generator[str, Any, None]:
->>>>>>> 7e88556a
         if invoke_from in [InvokeFrom.DEBUGGER, InvokeFrom.SERVICE_API]:
             if isinstance(response, AppBlockingResponse):
                 return cls.convert_blocking_full_response(response)
