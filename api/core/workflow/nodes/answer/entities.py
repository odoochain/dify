from enum import Enum

from pydantic import BaseModel, Field

from core.workflow.entities.base_node_data_entities import BaseNodeData


class AnswerNodeData(BaseNodeData):
    """
    Answer Node Data.
    """
<<<<<<< HEAD
=======

>>>>>>> 7e88556a
    answer: str = Field(..., description="answer template string")


class GenerateRouteChunk(BaseModel):
    """
    Generate Route Chunk.
    """

    class ChunkType(Enum):
        VAR = "var"
        TEXT = "text"

    type: ChunkType = Field(..., description="generate route chunk type")


class VarGenerateRouteChunk(GenerateRouteChunk):
    """
    Var Generate Route Chunk.
    """
<<<<<<< HEAD
=======

>>>>>>> 7e88556a
    type: GenerateRouteChunk.ChunkType = GenerateRouteChunk.ChunkType.VAR
    """generate route chunk type"""
    value_selector: list[str] = Field(..., description="value selector")


class TextGenerateRouteChunk(GenerateRouteChunk):
    """
    Text Generate Route Chunk.
    """
<<<<<<< HEAD
=======

>>>>>>> 7e88556a
    type: GenerateRouteChunk.ChunkType = GenerateRouteChunk.ChunkType.TEXT
    """generate route chunk type"""
    text: str = Field(..., description="text")


class AnswerNodeDoubleLink(BaseModel):
    node_id: str = Field(..., description="node id")
    source_node_ids: list[str] = Field(..., description="source node ids")
    target_node_ids: list[str] = Field(..., description="target node ids")


class AnswerStreamGenerateRoute(BaseModel):
    """
    AnswerStreamGenerateRoute entity
    """
<<<<<<< HEAD
    answer_dependencies: dict[str, list[str]] = Field(
        ...,
        description="answer dependencies (answer node id -> dependent answer node ids)"
    )
    answer_generate_route: dict[str, list[GenerateRouteChunk]] = Field(
        ...,
        description="answer generate route (answer node id -> generate route chunks)"
=======

    answer_dependencies: dict[str, list[str]] = Field(
        ..., description="answer dependencies (answer node id -> dependent answer node ids)"
    )
    answer_generate_route: dict[str, list[GenerateRouteChunk]] = Field(
        ..., description="answer generate route (answer node id -> generate route chunks)"
>>>>>>> 7e88556a
    )<|MERGE_RESOLUTION|>--- conflicted
+++ resolved
@@ -9,10 +9,7 @@
     """
     Answer Node Data.
     """
-<<<<<<< HEAD
-=======
 
->>>>>>> 7e88556a
     answer: str = Field(..., description="answer template string")
 
 
@@ -32,10 +29,7 @@
     """
     Var Generate Route Chunk.
     """
-<<<<<<< HEAD
-=======
 
->>>>>>> 7e88556a
     type: GenerateRouteChunk.ChunkType = GenerateRouteChunk.ChunkType.VAR
     """generate route chunk type"""
     value_selector: list[str] = Field(..., description="value selector")
@@ -45,10 +39,7 @@
     """
     Text Generate Route Chunk.
     """
-<<<<<<< HEAD
-=======
 
->>>>>>> 7e88556a
     type: GenerateRouteChunk.ChunkType = GenerateRouteChunk.ChunkType.TEXT
     """generate route chunk type"""
     text: str = Field(..., description="text")
@@ -64,20 +55,10 @@
     """
     AnswerStreamGenerateRoute entity
     """
-<<<<<<< HEAD
-    answer_dependencies: dict[str, list[str]] = Field(
-        ...,
-        description="answer dependencies (answer node id -> dependent answer node ids)"
-    )
-    answer_generate_route: dict[str, list[GenerateRouteChunk]] = Field(
-        ...,
-        description="answer generate route (answer node id -> generate route chunks)"
-=======
 
     answer_dependencies: dict[str, list[str]] = Field(
         ..., description="answer dependencies (answer node id -> dependent answer node ids)"
     )
     answer_generate_route: dict[str, list[GenerateRouteChunk]] = Field(
         ..., description="answer generate route (answer node id -> generate route chunks)"
->>>>>>> 7e88556a
     )