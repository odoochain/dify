import logging
from collections.abc import Mapping, Sequence
from typing import Any, cast

from sqlalchemy import func

from core.app.app_config.entities import DatasetRetrieveConfigEntity
from core.app.entities.app_invoke_entities import ModelConfigWithCredentialsEntity
from core.entities.agent_entities import PlanningStrategy
from core.entities.model_entities import ModelStatus
from core.errors.error import ModelCurrentlyNotSupportError, ProviderTokenNotInitError, QuotaExceededError
from core.model_manager import ModelInstance, ModelManager
from core.model_runtime.entities.model_entities import ModelFeature, ModelType
from core.model_runtime.model_providers.__base.large_language_model import LargeLanguageModel
from core.rag.retrieval.dataset_retrieval import DatasetRetrieval
<<<<<<< HEAD
from core.rag.retrieval.retrival_methods import RetrievalMethod
=======
from core.rag.retrieval.retrieval_methods import RetrievalMethod
from core.workflow.entities.base_node_data_entities import BaseNodeData
>>>>>>> 2d690801
from core.workflow.entities.node_entities import NodeRunResult, NodeType
from core.workflow.nodes.base_node import BaseNode
from core.workflow.nodes.knowledge_retrieval.entities import KnowledgeRetrievalNodeData
from extensions.ext_database import db
from models.dataset import Dataset, Document, DocumentSegment
from models.workflow import WorkflowNodeExecutionStatus

logger = logging.getLogger(__name__)

default_retrieval_model = {
    'search_method': RetrievalMethod.SEMANTIC_SEARCH.value,
    'reranking_enable': False,
    'reranking_model': {
        'reranking_provider_name': '',
        'reranking_model_name': ''
    },
    'top_k': 2,
    'score_threshold_enabled': False
}


class KnowledgeRetrievalNode(BaseNode):
    _node_data_cls = KnowledgeRetrievalNodeData
    node_type = NodeType.KNOWLEDGE_RETRIEVAL

    def _run(self) -> NodeRunResult:
        node_data = cast(KnowledgeRetrievalNodeData, self.node_data)

        # extract variables
        variable = self.graph_runtime_state.variable_pool.get_any(node_data.query_variable_selector)
        query = variable
        variables = {
            'query': query
        }
        if not query:
            return NodeRunResult(
                status=WorkflowNodeExecutionStatus.FAILED,
                inputs=variables,
                error="Query is required."
            )
        # retrieve knowledge
        try:
            results = self._fetch_dataset_retriever(
                node_data=node_data, query=query
            )
            outputs = {
                'result': results
            }
            return NodeRunResult(
                status=WorkflowNodeExecutionStatus.SUCCEEDED,
                inputs=variables,
                process_data=None,
                outputs=outputs
            )

        except Exception as e:
            logger.exception("Error when running knowledge retrieval node")
            return NodeRunResult(
                status=WorkflowNodeExecutionStatus.FAILED,
                inputs=variables,
                error=str(e)
            )

    def _fetch_dataset_retriever(self, node_data: KnowledgeRetrievalNodeData, query: str) -> list[
        dict[str, Any]]:
        available_datasets = []
        dataset_ids = node_data.dataset_ids

        # Subquery: Count the number of available documents for each dataset
        subquery = db.session.query(
            Document.dataset_id,
            func.count(Document.id).label('available_document_count')
        ).filter(
            Document.indexing_status == 'completed',
            Document.enabled == True,
            Document.archived == False,
            Document.dataset_id.in_(dataset_ids)
        ).group_by(Document.dataset_id).having(
            func.count(Document.id) > 0
        ).subquery()

        results = db.session.query(Dataset).join(
            subquery, Dataset.id == subquery.c.dataset_id
        ).filter(
            Dataset.tenant_id == self.tenant_id,
            Dataset.id.in_(dataset_ids)
        ).all()

        for dataset in results:
            # pass if dataset is not available
            if not dataset:
                continue
            available_datasets.append(dataset)
        all_documents = []
        dataset_retrieval = DatasetRetrieval()
        if node_data.retrieval_mode == DatasetRetrieveConfigEntity.RetrieveStrategy.SINGLE.value:
            # fetch model config
            model_instance, model_config = self._fetch_model_config(node_data)
            # check model is support tool calling
            model_type_instance = model_config.provider_model_bundle.model_type_instance
            model_type_instance = cast(LargeLanguageModel, model_type_instance)
            # get model schema
            model_schema = model_type_instance.get_model_schema(
                model=model_config.model,
                credentials=model_config.credentials
            )

            if model_schema:
                planning_strategy = PlanningStrategy.REACT_ROUTER
                features = model_schema.features
                if features:
                    if ModelFeature.TOOL_CALL in features \
                            or ModelFeature.MULTI_TOOL_CALL in features:
                        planning_strategy = PlanningStrategy.ROUTER
                all_documents = dataset_retrieval.single_retrieve(
                    available_datasets=available_datasets,
                    tenant_id=self.tenant_id,
                    user_id=self.user_id,
                    app_id=self.app_id,
                    user_from=self.user_from.value,
                    query=query,
                    model_config=model_config,
                    model_instance=model_instance,
                    planning_strategy=planning_strategy
                )
        elif node_data.retrieval_mode == DatasetRetrieveConfigEntity.RetrieveStrategy.MULTIPLE.value:
            if node_data.multiple_retrieval_config.reranking_mode == 'reranking_model':
                reranking_model = {
                    'reranking_provider_name': node_data.multiple_retrieval_config.reranking_model.provider,
                    'reranking_model_name': node_data.multiple_retrieval_config.reranking_model.model
                }
                weights = None
            elif node_data.multiple_retrieval_config.reranking_mode == 'weighted_score':
                reranking_model = None
                weights = {
                    'vector_setting': {
                        "vector_weight": node_data.multiple_retrieval_config.weights.vector_setting.vector_weight,
                        "embedding_provider_name": node_data.multiple_retrieval_config.weights.vector_setting.embedding_provider_name,
                        "embedding_model_name": node_data.multiple_retrieval_config.weights.vector_setting.embedding_model_name,
                    },
                    'keyword_setting': {
                        "keyword_weight": node_data.multiple_retrieval_config.weights.keyword_setting.keyword_weight
                    }
                }
            else:
                reranking_model = None
                weights = None
            all_documents = dataset_retrieval.multiple_retrieve(self.app_id, self.tenant_id, self.user_id,
                                                                self.user_from.value,
                                                                available_datasets, query,
                                                                node_data.multiple_retrieval_config.top_k,
                                                                node_data.multiple_retrieval_config.score_threshold,
                                                                node_data.multiple_retrieval_config.reranking_mode,
                                                                reranking_model,
                                                                weights,
                                                                node_data.multiple_retrieval_config.reranking_enable,
                                                                )

        context_list = []
        if all_documents:
            document_score_list = {}
            page_number_list = {}
            for item in all_documents:
                if item.metadata.get('score'):
                    document_score_list[item.metadata['doc_id']] = item.metadata['score']
                # both 'page' and 'score' are metadata fields
                if item.metadata.get('page'):
                    page_number_list[item.metadata['doc_id']] = item.metadata['page']

            index_node_ids = [document.metadata['doc_id'] for document in all_documents]
            segments = DocumentSegment.query.filter(
                DocumentSegment.dataset_id.in_(dataset_ids),
                DocumentSegment.completed_at.isnot(None),
                DocumentSegment.status == 'completed',
                DocumentSegment.enabled == True,
                DocumentSegment.index_node_id.in_(index_node_ids)
            ).all()
            if segments:
                index_node_id_to_position = {id: position for position, id in enumerate(index_node_ids)}
                sorted_segments = sorted(segments,
                                         key=lambda segment: index_node_id_to_position.get(segment.index_node_id,
                                                                                           float('inf')))

                for segment in sorted_segments:
                    dataset = Dataset.query.filter_by(
                        id=segment.dataset_id
                    ).first()
                    document = Document.query.filter(Document.id == segment.document_id,
                                                     Document.enabled == True,
                                                     Document.archived == False,
                                                     ).first()

                    resource_number = 1
                    if dataset and document:
                        source = {
                            'metadata': {
                                '_source': 'knowledge',
                                'position': resource_number,
                                'dataset_id': dataset.id,
                                'dataset_name': dataset.name,
                                'document_id': document.id,
                                'document_name': document.name,
                                'document_data_source_type': document.data_source_type,
                                'page': page_number_list.get(segment.index_node_id, None),
                                'segment_id': segment.id,
                                'retriever_from': 'workflow',
                                'score': document_score_list.get(segment.index_node_id, None),
                                'segment_hit_count': segment.hit_count,
                                'segment_word_count': segment.word_count,
                                'segment_position': segment.position,
                                'segment_index_node_hash': segment.index_node_hash,
                            },
                            'title': document.name
                        }
                        if segment.answer:
                            source['content'] = f'question:{segment.get_sign_content()} \nanswer:{segment.answer}'
                        else:
                            source['content'] = segment.get_sign_content()
                        context_list.append(source)
                        resource_number += 1
        return context_list

    @classmethod
    def _extract_variable_selector_to_variable_mapping(
        cls, 
        graph_config: Mapping[str, Any], 
        node_id: str,
        node_data: KnowledgeRetrievalNodeData
    ) -> Mapping[str, Sequence[str]]:
        """
        Extract variable selector to variable mapping
        :param graph_config: graph config
        :param node_id: node id
        :param node_data: node data
        :return:
        """
        variable_mapping = {}
        variable_mapping[node_id + '.query'] = node_data.query_variable_selector
        return variable_mapping

    def _fetch_model_config(self, node_data: KnowledgeRetrievalNodeData) -> tuple[
        ModelInstance, ModelConfigWithCredentialsEntity]:
        """
        Fetch model config
        :param node_data: node data
        :return:
        """
        model_name = node_data.single_retrieval_config.model.name
        provider_name = node_data.single_retrieval_config.model.provider

        model_manager = ModelManager()
        model_instance = model_manager.get_model_instance(
            tenant_id=self.tenant_id,
            model_type=ModelType.LLM,
            provider=provider_name,
            model=model_name
        )

        provider_model_bundle = model_instance.provider_model_bundle
        model_type_instance = model_instance.model_type_instance
        model_type_instance = cast(LargeLanguageModel, model_type_instance)

        model_credentials = model_instance.credentials

        # check model
        provider_model = provider_model_bundle.configuration.get_provider_model(
            model=model_name,
            model_type=ModelType.LLM
        )

        if provider_model is None:
            raise ValueError(f"Model {model_name} not exist.")

        if provider_model.status == ModelStatus.NO_CONFIGURE:
            raise ProviderTokenNotInitError(f"Model {model_name} credentials is not initialized.")
        elif provider_model.status == ModelStatus.NO_PERMISSION:
            raise ModelCurrentlyNotSupportError(f"Dify Hosted OpenAI {model_name} currently not support.")
        elif provider_model.status == ModelStatus.QUOTA_EXCEEDED:
            raise QuotaExceededError(f"Model provider {provider_name} quota exceeded.")

        # model config
        completion_params = node_data.single_retrieval_config.model.completion_params
        stop = []
        if 'stop' in completion_params:
            stop = completion_params['stop']
            del completion_params['stop']

        # get model mode
        model_mode = node_data.single_retrieval_config.model.mode
        if not model_mode:
            raise ValueError("LLM mode is required.")

        model_schema = model_type_instance.get_model_schema(
            model_name,
            model_credentials
        )

        if not model_schema:
            raise ValueError(f"Model {model_name} not exist.")

        return model_instance, ModelConfigWithCredentialsEntity(
            provider=provider_name,
            model=model_name,
            model_schema=model_schema,
            mode=model_mode,
            provider_model_bundle=provider_model_bundle,
            credentials=model_credentials,
            parameters=completion_params,
            stop=stop,
        )<|MERGE_RESOLUTION|>--- conflicted
+++ resolved
@@ -13,12 +13,8 @@
 from core.model_runtime.entities.model_entities import ModelFeature, ModelType
 from core.model_runtime.model_providers.__base.large_language_model import LargeLanguageModel
 from core.rag.retrieval.dataset_retrieval import DatasetRetrieval
-<<<<<<< HEAD
-from core.rag.retrieval.retrival_methods import RetrievalMethod
-=======
 from core.rag.retrieval.retrieval_methods import RetrievalMethod
 from core.workflow.entities.base_node_data_entities import BaseNodeData
->>>>>>> 2d690801
 from core.workflow.entities.node_entities import NodeRunResult, NodeType
 from core.workflow.nodes.base_node import BaseNode
 from core.workflow.nodes.knowledge_retrieval.entities import KnowledgeRetrievalNodeData
@@ -243,8 +239,8 @@
 
     @classmethod
     def _extract_variable_selector_to_variable_mapping(
-        cls, 
-        graph_config: Mapping[str, Any], 
+        cls,
+        graph_config: Mapping[str, Any],
         node_id: str,
         node_data: KnowledgeRetrievalNodeData
     ) -> Mapping[str, Sequence[str]]:
