--- conflicted
+++ resolved
@@ -20,19 +20,9 @@
         node_data = self.node_data
         node_data = cast(IfElseNodeData, node_data)
 
-<<<<<<< HEAD
-        node_inputs: dict[str, list] = {
-            "conditions": []
-        }
-
-        process_datas: dict[str, list] = {
-            "condition_results": []
-        }
-=======
         node_inputs: dict[str, list] = {"conditions": []}
 
         process_datas: dict[str, list] = {"condition_results": []}
->>>>>>> 7e88556a
 
         input_conditions = []
         final_result = False
@@ -43,12 +33,7 @@
             if node_data.cases:
                 for case in node_data.cases:
                     input_conditions, group_result = condition_processor.process_conditions(
-<<<<<<< HEAD
-                        variable_pool=self.graph_runtime_state.variable_pool,
-                        conditions=case.conditions
-=======
                         variable_pool=self.graph_runtime_state.variable_pool, conditions=case.conditions
->>>>>>> 7e88556a
                     )
 
                     # Apply the logical operator for the current case
@@ -70,12 +55,7 @@
             else:
                 # Fallback to old structure if cases are not defined
                 input_conditions, group_result = condition_processor.process_conditions(
-<<<<<<< HEAD
-                    variable_pool=self.graph_runtime_state.variable_pool,
-                    conditions=node_data.conditions
-=======
                     variable_pool=self.graph_runtime_state.variable_pool, conditions=node_data.conditions
->>>>>>> 7e88556a
                 )
 
                 final_result = all(group_result) if node_data.logical_operator == "and" else any(group_result)
@@ -107,14 +87,7 @@
 
     @classmethod
     def _extract_variable_selector_to_variable_mapping(
-<<<<<<< HEAD
-        cls, 
-        graph_config: Mapping[str, Any], 
-        node_id: str,
-        node_data: IfElseNodeData
-=======
         cls, graph_config: Mapping[str, Any], node_id: str, node_data: IfElseNodeData
->>>>>>> 7e88556a
     ) -> Mapping[str, Sequence[str]]:
         """
         Extract variable selector to variable mapping
