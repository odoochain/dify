from typing import Any, Union

import requests

from core.tools.entities.tool_entities import ToolInvokeMessage
from core.tools.tool.builtin_tool import BuiltinTool

SDURL = {
    "sd_3": "https://api.siliconflow.cn/v1/stabilityai/stable-diffusion-3-medium/text-to-image",
    "sd_xl": "https://api.siliconflow.cn/v1/stabilityai/stable-diffusion-xl-base-1.0/text-to-image",
}


class StableDiffusionTool(BuiltinTool):
    def _invoke(
        self, user_id: str, tool_parameters: dict[str, Any]
    ) -> Union[ToolInvokeMessage, list[ToolInvokeMessage]]:
        headers = {
            "accept": "application/json",
            "content-type": "application/json",
            "authorization": f"Bearer {self.runtime.credentials['siliconFlow_api_key']}",
        }

        model = tool_parameters.get("model", "sd_3")
        url = SDURL.get(model)

        payload = {
            "prompt": tool_parameters.get("prompt"),
            "negative_prompt": tool_parameters.get("negative_prompt", ""),
            "image_size": tool_parameters.get("image_size", "1024x1024"),
            "batch_size": tool_parameters.get("batch_size", 1),
            "seed": tool_parameters.get("seed"),
            "guidance_scale": tool_parameters.get("guidance_scale", 7.5),
            "num_inference_steps": tool_parameters.get("num_inference_steps", 20),
        }

        response = requests.post(url, json=payload, headers=headers)
        if response.status_code != 200:
            return self.create_text_message(f"Got Error Response:{response.text}")

        res = response.json()
        result = [self.create_json_message(res)]
        for image in res.get("images", []):
<<<<<<< HEAD
            result.append(self.create_image_message(image=image.get("url"), save_as=self.VARIABLE_KEY.IMAGE.value))
=======
            result.append(self.create_image_message(image=image.get("url"), save_as=self.VariableKey.IMAGE.value))
>>>>>>> ce94a61f
        return result<|MERGE_RESOLUTION|>--- conflicted
+++ resolved
@@ -41,9 +41,5 @@
         res = response.json()
         result = [self.create_json_message(res)]
         for image in res.get("images", []):
-<<<<<<< HEAD
-            result.append(self.create_image_message(image=image.get("url"), save_as=self.VARIABLE_KEY.IMAGE.value))
-=======
             result.append(self.create_image_message(image=image.get("url"), save_as=self.VariableKey.IMAGE.value))
->>>>>>> ce94a61f
         return result