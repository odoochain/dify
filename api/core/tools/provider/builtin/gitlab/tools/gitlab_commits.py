import json
import urllib.parse
from datetime import datetime, timedelta
from typing import Any, Union

import requests

from core.tools.entities.tool_entities import ToolInvokeMessage
from core.tools.tool.builtin_tool import BuiltinTool


class GitlabCommitsTool(BuiltinTool):
    def _invoke(
        self, user_id: str, tool_parameters: dict[str, Any]
    ) -> Union[ToolInvokeMessage, list[ToolInvokeMessage]]:
        project = tool_parameters.get("project", "")
<<<<<<< HEAD
=======
        repository = tool_parameters.get("repository", "")
>>>>>>> ce94a61f
        employee = tool_parameters.get("employee", "")
        start_time = tool_parameters.get("start_time", "")
        end_time = tool_parameters.get("end_time", "")
        change_type = tool_parameters.get("change_type", "all")

<<<<<<< HEAD
        if not project:
            return self.create_text_message("Project is required")
=======
        if not project and not repository:
            return self.create_text_message("Either project or repository is required")
>>>>>>> ce94a61f

        if not start_time:
            start_time = (datetime.utcnow() - timedelta(days=1)).isoformat()
        if not end_time:
            end_time = datetime.utcnow().isoformat()

        access_token = self.runtime.credentials.get("access_tokens")
        site_url = self.runtime.credentials.get("site_url")

        if "access_tokens" not in self.runtime.credentials or not self.runtime.credentials.get("access_tokens"):
            return self.create_text_message("Gitlab API Access Tokens is required.")
        if "site_url" not in self.runtime.credentials or not self.runtime.credentials.get("site_url"):
            site_url = "https://gitlab.com"

        # Get commit content
        if repository:
            result = self.fetch_commits(
                site_url, access_token, repository, employee, start_time, end_time, change_type, is_repository=True
            )
        else:
            result = self.fetch_commits(
                site_url, access_token, project, employee, start_time, end_time, change_type, is_repository=False
            )

        return [self.create_json_message(item) for item in result]

<<<<<<< HEAD
    def fetch(
        self,
        user_id: str,
        site_url: str,
        access_token: str,
        project: str,
        employee: str = None,
        start_time: str = "",
        end_time: str = "",
        change_type: str = "",
=======
    def fetch_commits(
        self,
        site_url: str,
        access_token: str,
        identifier: str,
        employee: str,
        start_time: str,
        end_time: str,
        change_type: str,
        is_repository: bool,
>>>>>>> ce94a61f
    ) -> list[dict[str, Any]]:
        domain = site_url
        headers = {"PRIVATE-TOKEN": access_token}
        results = []

        try:
<<<<<<< HEAD
            # Get all of projects
            url = f"{domain}/api/v4/projects"
            response = requests.get(url, headers=headers)
            response.raise_for_status()
            projects = response.json()

            filtered_projects = [p for p in projects if project == "*" or p["name"] == project]

            for project in filtered_projects:
                project_id = project["id"]
                project_name = project["name"]
                print(f"Project: {project_name}")

                # Get all of project commits
                commits_url = f"{domain}/api/v4/projects/{project_id}/repository/commits"
                params = {"since": start_time, "until": end_time}
                if employee:
                    params["author"] = employee

                commits_response = requests.get(commits_url, headers=headers, params=params)
                commits_response.raise_for_status()
                commits = commits_response.json()

                for commit in commits:
                    commit_sha = commit["id"]
                    author_name = commit["author_name"]

                    diff_url = f"{domain}/api/v4/projects/{project_id}/repository/commits/{commit_sha}/diff"
                    diff_response = requests.get(diff_url, headers=headers)
                    diff_response.raise_for_status()
                    diffs = diff_response.json()

                    for diff in diffs:
                        # Calculate code lines of changed
                        added_lines = diff["diff"].count("\n+")
                        removed_lines = diff["diff"].count("\n-")
                        total_changes = added_lines + removed_lines

                        if change_type == "new":
                            if added_lines > 1:
                                final_code = "".join(
                                    [
                                        line[1:]
                                        for line in diff["diff"].split("\n")
                                        if line.startswith("+") and not line.startswith("+++")
                                    ]
                                )
                                results.append(
                                    {"commit_sha": commit_sha, "author_name": author_name, "diff": final_code}
                                )
                        else:
                            if total_changes > 1:
                                final_code = "".join(
                                    [
                                        line[1:]
                                        for line in diff["diff"].split("\n")
                                        if (line.startswith("+") or line.startswith("-"))
                                        and not line.startswith("+++")
                                        and not line.startswith("---")
                                    ]
                                )
                                final_code_escaped = json.dumps(final_code)[1:-1]  # Escape the final code
                                results.append(
                                    {"commit_sha": commit_sha, "author_name": author_name, "diff": final_code_escaped}
                                )
=======
            if is_repository:
                # URL encode the repository path
                encoded_identifier = urllib.parse.quote(identifier, safe="")
                commits_url = f"{domain}/api/v4/projects/{encoded_identifier}/repository/commits"
            else:
                # Get all projects
                url = f"{domain}/api/v4/projects"
                response = requests.get(url, headers=headers)
                response.raise_for_status()
                projects = response.json()

                filtered_projects = [p for p in projects if identifier == "*" or p["name"] == identifier]

                for project in filtered_projects:
                    project_id = project["id"]
                    project_name = project["name"]
                    print(f"Project: {project_name}")

                    commits_url = f"{domain}/api/v4/projects/{project_id}/repository/commits"

            params = {"since": start_time, "until": end_time}
            if employee:
                params["author"] = employee

            commits_response = requests.get(commits_url, headers=headers, params=params)
            commits_response.raise_for_status()
            commits = commits_response.json()

            for commit in commits:
                commit_sha = commit["id"]
                author_name = commit["author_name"]

                if is_repository:
                    diff_url = f"{domain}/api/v4/projects/{encoded_identifier}/repository/commits/{commit_sha}/diff"
                else:
                    diff_url = f"{domain}/api/v4/projects/{project_id}/repository/commits/{commit_sha}/diff"

                diff_response = requests.get(diff_url, headers=headers)
                diff_response.raise_for_status()
                diffs = diff_response.json()

                for diff in diffs:
                    # Calculate code lines of changes
                    added_lines = diff["diff"].count("\n+")
                    removed_lines = diff["diff"].count("\n-")
                    total_changes = added_lines + removed_lines

                    if change_type == "new":
                        if added_lines > 1:
                            final_code = "".join(
                                [
                                    line[1:]
                                    for line in diff["diff"].split("\n")
                                    if line.startswith("+") and not line.startswith("+++")
                                ]
                            )
                            results.append({"commit_sha": commit_sha, "author_name": author_name, "diff": final_code})
                    else:
                        if total_changes > 1:
                            final_code = "".join(
                                [
                                    line[1:]
                                    for line in diff["diff"].split("\n")
                                    if (line.startswith("+") or line.startswith("-"))
                                    and not line.startswith("+++")
                                    and not line.startswith("---")
                                ]
                            )
                            final_code_escaped = json.dumps(final_code)[1:-1]  # Escape the final code
                            results.append(
                                {"commit_sha": commit_sha, "author_name": author_name, "diff": final_code_escaped}
                            )
>>>>>>> ce94a61f
        except requests.RequestException as e:
            print(f"Error fetching data from GitLab: {e}")

        return results<|MERGE_RESOLUTION|>--- conflicted
+++ resolved
@@ -14,22 +14,14 @@
         self, user_id: str, tool_parameters: dict[str, Any]
     ) -> Union[ToolInvokeMessage, list[ToolInvokeMessage]]:
         project = tool_parameters.get("project", "")
-<<<<<<< HEAD
-=======
         repository = tool_parameters.get("repository", "")
->>>>>>> ce94a61f
         employee = tool_parameters.get("employee", "")
         start_time = tool_parameters.get("start_time", "")
         end_time = tool_parameters.get("end_time", "")
         change_type = tool_parameters.get("change_type", "all")
 
-<<<<<<< HEAD
-        if not project:
-            return self.create_text_message("Project is required")
-=======
         if not project and not repository:
             return self.create_text_message("Either project or repository is required")
->>>>>>> ce94a61f
 
         if not start_time:
             start_time = (datetime.utcnow() - timedelta(days=1)).isoformat()
@@ -56,18 +48,6 @@
 
         return [self.create_json_message(item) for item in result]
 
-<<<<<<< HEAD
-    def fetch(
-        self,
-        user_id: str,
-        site_url: str,
-        access_token: str,
-        project: str,
-        employee: str = None,
-        start_time: str = "",
-        end_time: str = "",
-        change_type: str = "",
-=======
     def fetch_commits(
         self,
         site_url: str,
@@ -78,80 +58,12 @@
         end_time: str,
         change_type: str,
         is_repository: bool,
->>>>>>> ce94a61f
     ) -> list[dict[str, Any]]:
         domain = site_url
         headers = {"PRIVATE-TOKEN": access_token}
         results = []
 
         try:
-<<<<<<< HEAD
-            # Get all of projects
-            url = f"{domain}/api/v4/projects"
-            response = requests.get(url, headers=headers)
-            response.raise_for_status()
-            projects = response.json()
-
-            filtered_projects = [p for p in projects if project == "*" or p["name"] == project]
-
-            for project in filtered_projects:
-                project_id = project["id"]
-                project_name = project["name"]
-                print(f"Project: {project_name}")
-
-                # Get all of project commits
-                commits_url = f"{domain}/api/v4/projects/{project_id}/repository/commits"
-                params = {"since": start_time, "until": end_time}
-                if employee:
-                    params["author"] = employee
-
-                commits_response = requests.get(commits_url, headers=headers, params=params)
-                commits_response.raise_for_status()
-                commits = commits_response.json()
-
-                for commit in commits:
-                    commit_sha = commit["id"]
-                    author_name = commit["author_name"]
-
-                    diff_url = f"{domain}/api/v4/projects/{project_id}/repository/commits/{commit_sha}/diff"
-                    diff_response = requests.get(diff_url, headers=headers)
-                    diff_response.raise_for_status()
-                    diffs = diff_response.json()
-
-                    for diff in diffs:
-                        # Calculate code lines of changed
-                        added_lines = diff["diff"].count("\n+")
-                        removed_lines = diff["diff"].count("\n-")
-                        total_changes = added_lines + removed_lines
-
-                        if change_type == "new":
-                            if added_lines > 1:
-                                final_code = "".join(
-                                    [
-                                        line[1:]
-                                        for line in diff["diff"].split("\n")
-                                        if line.startswith("+") and not line.startswith("+++")
-                                    ]
-                                )
-                                results.append(
-                                    {"commit_sha": commit_sha, "author_name": author_name, "diff": final_code}
-                                )
-                        else:
-                            if total_changes > 1:
-                                final_code = "".join(
-                                    [
-                                        line[1:]
-                                        for line in diff["diff"].split("\n")
-                                        if (line.startswith("+") or line.startswith("-"))
-                                        and not line.startswith("+++")
-                                        and not line.startswith("---")
-                                    ]
-                                )
-                                final_code_escaped = json.dumps(final_code)[1:-1]  # Escape the final code
-                                results.append(
-                                    {"commit_sha": commit_sha, "author_name": author_name, "diff": final_code_escaped}
-                                )
-=======
             if is_repository:
                 # URL encode the repository path
                 encoded_identifier = urllib.parse.quote(identifier, safe="")
@@ -224,7 +136,6 @@
                             results.append(
                                 {"commit_sha": commit_sha, "author_name": author_name, "diff": final_code_escaped}
                             )
->>>>>>> ce94a61f
         except requests.RequestException as e:
             print(f"Error fetching data from GitLab: {e}")
 
