import urllib.parse
from typing import Any, Union

import requests

from core.tools.entities.tool_entities import ToolInvokeMessage
from core.tools.tool.builtin_tool import BuiltinTool


class GitlabFilesTool(BuiltinTool):
    def _invoke(
        self, user_id: str, tool_parameters: dict[str, Any]
    ) -> Union[ToolInvokeMessage, list[ToolInvokeMessage]]:
        project = tool_parameters.get("project", "")
<<<<<<< HEAD
        branch = tool_parameters.get("branch", "")
        path = tool_parameters.get("path", "")

        if not project:
            return self.create_text_message("Project is required")
        if not branch:
            return self.create_text_message("Branch is required")
=======
        repository = tool_parameters.get("repository", "")
        branch = tool_parameters.get("branch", "")
        path = tool_parameters.get("path", "")
>>>>>>> ce94a61f

        if not project and not repository:
            return self.create_text_message("Either project or repository is required")
        if not branch:
            return self.create_text_message("Branch is required")
        if not path:
            return self.create_text_message("Path is required")

        access_token = self.runtime.credentials.get("access_tokens")
        site_url = self.runtime.credentials.get("site_url")

        if "access_tokens" not in self.runtime.credentials or not self.runtime.credentials.get("access_tokens"):
            return self.create_text_message("Gitlab API Access Tokens is required.")
        if "site_url" not in self.runtime.credentials or not self.runtime.credentials.get("site_url"):
            site_url = "https://gitlab.com"
<<<<<<< HEAD

        # Get project ID from project name
        project_id = self.get_project_id(site_url, access_token, project)
        if not project_id:
            return self.create_text_message(f"Project '{project}' not found.")
=======
>>>>>>> ce94a61f

        # Get file content
        if repository:
            result = self.fetch_files(site_url, access_token, repository, branch, path, is_repository=True)
        else:
            result = self.fetch_files(site_url, access_token, project, branch, path, is_repository=False)

        return [self.create_json_message(item) for item in result]
<<<<<<< HEAD

    def extract_project_name_and_path(self, path: str) -> tuple[str, str]:
        parts = path.split("/", 1)
        if len(parts) < 2:
            return None, None
        return parts[0], parts[1]

    def get_project_id(self, site_url: str, access_token: str, project_name: str) -> Union[str, None]:
        headers = {"PRIVATE-TOKEN": access_token}
        try:
            url = f"{site_url}/api/v4/projects?search={project_name}"
            response = requests.get(url, headers=headers)
            response.raise_for_status()
            projects = response.json()
            for project in projects:
                if project["name"] == project_name:
                    return project["id"]
        except requests.RequestException as e:
            print(f"Error fetching project ID from GitLab: {e}")
        return None

    def fetch(
        self, user_id: str, project_id: str, site_url: str, access_token: str, branch: str, path: str = None
=======

    def fetch_files(
        self, site_url: str, access_token: str, identifier: str, branch: str, path: str, is_repository: bool
>>>>>>> ce94a61f
    ) -> list[dict[str, Any]]:
        domain = site_url
        headers = {"PRIVATE-TOKEN": access_token}
        results = []

        try:
            if is_repository:
                # URL encode the repository path
                encoded_identifier = urllib.parse.quote(identifier, safe="")
                tree_url = f"{domain}/api/v4/projects/{encoded_identifier}/repository/tree?path={path}&ref={branch}"
            else:
                # Get project ID from project name
                project_id = self.get_project_id(site_url, access_token, identifier)
                if not project_id:
                    return self.create_text_message(f"Project '{identifier}' not found.")
                tree_url = f"{domain}/api/v4/projects/{project_id}/repository/tree?path={path}&ref={branch}"

            response = requests.get(tree_url, headers=headers)
            response.raise_for_status()
            items = response.json()

            for item in items:
                item_path = item["path"]
                if item["type"] == "tree":  # It's a directory
<<<<<<< HEAD
                    results.extend(self.fetch(project_id, site_url, access_token, branch, item_path))
=======
                    results.extend(
                        self.fetch_files(site_url, access_token, identifier, branch, item_path, is_repository)
                    )
>>>>>>> ce94a61f
                else:  # It's a file
                    if is_repository:
                        file_url = f"{domain}/api/v4/projects/{encoded_identifier}/repository/files/{item_path}/raw?ref={branch}"
                    else:
                        file_url = (
                            f"{domain}/api/v4/projects/{project_id}/repository/files/{item_path}/raw?ref={branch}"
                        )

                    file_response = requests.get(file_url, headers=headers)
                    file_response.raise_for_status()
                    file_content = file_response.text
                    results.append({"path": item_path, "branch": branch, "content": file_content})
        except requests.RequestException as e:
            print(f"Error fetching data from GitLab: {e}")

<<<<<<< HEAD
        return results
=======
        return results

    def get_project_id(self, site_url: str, access_token: str, project_name: str) -> Union[str, None]:
        headers = {"PRIVATE-TOKEN": access_token}
        try:
            url = f"{site_url}/api/v4/projects?search={project_name}"
            response = requests.get(url, headers=headers)
            response.raise_for_status()
            projects = response.json()
            for project in projects:
                if project["name"] == project_name:
                    return project["id"]
        except requests.RequestException as e:
            print(f"Error fetching project ID from GitLab: {e}")
        return None
>>>>>>> ce94a61f
<|MERGE_RESOLUTION|>--- conflicted
+++ resolved
@@ -12,19 +12,9 @@
         self, user_id: str, tool_parameters: dict[str, Any]
     ) -> Union[ToolInvokeMessage, list[ToolInvokeMessage]]:
         project = tool_parameters.get("project", "")
-<<<<<<< HEAD
-        branch = tool_parameters.get("branch", "")
-        path = tool_parameters.get("path", "")
-
-        if not project:
-            return self.create_text_message("Project is required")
-        if not branch:
-            return self.create_text_message("Branch is required")
-=======
         repository = tool_parameters.get("repository", "")
         branch = tool_parameters.get("branch", "")
         path = tool_parameters.get("path", "")
->>>>>>> ce94a61f
 
         if not project and not repository:
             return self.create_text_message("Either project or repository is required")
@@ -40,14 +30,6 @@
             return self.create_text_message("Gitlab API Access Tokens is required.")
         if "site_url" not in self.runtime.credentials or not self.runtime.credentials.get("site_url"):
             site_url = "https://gitlab.com"
-<<<<<<< HEAD
-
-        # Get project ID from project name
-        project_id = self.get_project_id(site_url, access_token, project)
-        if not project_id:
-            return self.create_text_message(f"Project '{project}' not found.")
-=======
->>>>>>> ce94a61f
 
         # Get file content
         if repository:
@@ -56,35 +38,9 @@
             result = self.fetch_files(site_url, access_token, project, branch, path, is_repository=False)
 
         return [self.create_json_message(item) for item in result]
-<<<<<<< HEAD
-
-    def extract_project_name_and_path(self, path: str) -> tuple[str, str]:
-        parts = path.split("/", 1)
-        if len(parts) < 2:
-            return None, None
-        return parts[0], parts[1]
-
-    def get_project_id(self, site_url: str, access_token: str, project_name: str) -> Union[str, None]:
-        headers = {"PRIVATE-TOKEN": access_token}
-        try:
-            url = f"{site_url}/api/v4/projects?search={project_name}"
-            response = requests.get(url, headers=headers)
-            response.raise_for_status()
-            projects = response.json()
-            for project in projects:
-                if project["name"] == project_name:
-                    return project["id"]
-        except requests.RequestException as e:
-            print(f"Error fetching project ID from GitLab: {e}")
-        return None
-
-    def fetch(
-        self, user_id: str, project_id: str, site_url: str, access_token: str, branch: str, path: str = None
-=======
 
     def fetch_files(
         self, site_url: str, access_token: str, identifier: str, branch: str, path: str, is_repository: bool
->>>>>>> ce94a61f
     ) -> list[dict[str, Any]]:
         domain = site_url
         headers = {"PRIVATE-TOKEN": access_token}
@@ -109,13 +65,9 @@
             for item in items:
                 item_path = item["path"]
                 if item["type"] == "tree":  # It's a directory
-<<<<<<< HEAD
-                    results.extend(self.fetch(project_id, site_url, access_token, branch, item_path))
-=======
                     results.extend(
                         self.fetch_files(site_url, access_token, identifier, branch, item_path, is_repository)
                     )
->>>>>>> ce94a61f
                 else:  # It's a file
                     if is_repository:
                         file_url = f"{domain}/api/v4/projects/{encoded_identifier}/repository/files/{item_path}/raw?ref={branch}"
@@ -131,9 +83,6 @@
         except requests.RequestException as e:
             print(f"Error fetching data from GitLab: {e}")
 
-<<<<<<< HEAD
-        return results
-=======
         return results
 
     def get_project_id(self, site_url: str, access_token: str, project_name: str) -> Union[str, None]:
@@ -148,5 +97,4 @@
                     return project["id"]
         except requests.RequestException as e:
             print(f"Error fetching project ID from GitLab: {e}")
-        return None
->>>>>>> ce94a61f
+        return None