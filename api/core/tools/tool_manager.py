import json
import logging
import mimetypes
from collections.abc import Generator
from os import listdir, path
from threading import Lock
from typing import Any, Union

from configs import dify_config
from core.agent.entities import AgentToolEntity
from core.app.entities.app_invoke_entities import InvokeFrom
from core.helper.module_import_helper import load_single_subclass_from_source
from core.helper.position_helper import is_filtered
from core.model_runtime.utils.encoders import jsonable_encoder
from core.tools.entities.api_entities import UserToolProvider, UserToolProviderTypeLiteral
from core.tools.entities.common_entities import I18nObject
<<<<<<< HEAD
from core.tools.entities.tool_entities import (
    ApiProviderAuthType,
    ToolInvokeFrom,
    ToolParameter,
    ToolProviderType,
)
=======
from core.tools.entities.tool_entities import ApiProviderAuthType, ToolInvokeFrom, ToolParameter
>>>>>>> 8e311cc4
from core.tools.errors import ToolProviderNotFoundError
from core.tools.provider.api_tool_provider import ApiToolProviderController
from core.tools.provider.builtin._positions import BuiltinToolProviderSort
from core.tools.provider.builtin_tool_provider import BuiltinToolProviderController
from core.tools.tool.api_tool import ApiTool
from core.tools.tool.builtin_tool import BuiltinTool
from core.tools.tool.tool import Tool
from core.tools.tool.workflow_tool import WorkflowTool
from core.tools.tool_label_manager import ToolLabelManager
from core.tools.utils.configuration import ToolConfigurationManager, ToolParameterConfigurationManager
from core.tools.utils.tool_parameter_converter import ToolParameterConverter
from core.workflow.nodes.tool.entities import ToolEntity
from extensions.ext_database import db
from models.tools import ApiToolProvider, BuiltinToolProvider, WorkflowToolProvider
from services.tools.tools_transform_service import ToolTransformService

logger = logging.getLogger(__name__)


class ToolManager:
    _builtin_provider_lock = Lock()
    _builtin_providers = {}
    _builtin_providers_loaded = False
    _builtin_tools_labels = {}

    @classmethod
    def get_builtin_provider(cls, provider: str) -> BuiltinToolProviderController:
        """
            get the builtin provider

            :param provider: the name of the provider
            :return: the provider
        """
        if len(cls._builtin_providers) == 0:
            # init the builtin providers
            cls.load_builtin_providers_cache()

        if provider not in cls._builtin_providers:
            raise ToolProviderNotFoundError(f'builtin provider {provider} not found')

        return cls._builtin_providers[provider]

    @classmethod
    def get_builtin_tool(cls, provider: str, tool_name: str) -> BuiltinTool:
        """
            get the builtin tool

            :param provider: the name of the provider
            :param tool_name: the name of the tool

            :return: the provider, the tool
        """
        provider_controller = cls.get_builtin_provider(provider)
        tool = provider_controller.get_tool(tool_name)

        return tool

    @classmethod
    def get_tool_runtime(cls, provider_type: ToolProviderType,
                         provider_id: str,
                         tool_name: str,
                         tenant_id: str,
                         invoke_from: InvokeFrom = InvokeFrom.DEBUGGER,
                         tool_invoke_from: ToolInvokeFrom = ToolInvokeFrom.AGENT) \
<<<<<<< HEAD
        -> Union[BuiltinTool, ApiTool, WorkflowTool]:
=======
            -> Union[BuiltinTool, ApiTool]:
>>>>>>> 8e311cc4
        """
            get the tool runtime

            :param provider_type: the type of the provider
            :param provider_name: the name of the provider
            :param tool_name: the name of the tool

            :return: the tool
        """
        if provider_type == ToolProviderType.BUILT_IN:
            builtin_tool = cls.get_builtin_tool(provider_id, tool_name)

            # check if the builtin tool need credentials
            provider_controller = cls.get_builtin_provider(provider_id)
            if not provider_controller.need_credentials:
                return builtin_tool.fork_tool_runtime(runtime={
                    'tenant_id': tenant_id,
                    'credentials': {},
                    'invoke_from': invoke_from,
                    'tool_invoke_from': tool_invoke_from,
                })

            # get credentials
            builtin_provider: BuiltinToolProvider = db.session.query(BuiltinToolProvider).filter(
                BuiltinToolProvider.tenant_id == tenant_id,
                BuiltinToolProvider.provider == provider_id,
            ).first()

            if builtin_provider is None:
                raise ToolProviderNotFoundError(f'builtin provider {provider_id} not found')

            # decrypt the credentials
            credentials = builtin_provider.credentials
            controller = cls.get_builtin_provider(provider_id)
            tool_configuration = ToolConfigurationManager(tenant_id=tenant_id, provider_controller=controller)

            decrypted_credentials = tool_configuration.decrypt_tool_credentials(credentials)

            return builtin_tool.fork_tool_runtime(runtime={
                'tenant_id': tenant_id,
                'credentials': decrypted_credentials,
                'runtime_parameters': {},
                'invoke_from': invoke_from,
                'tool_invoke_from': tool_invoke_from,
            })

        elif provider_type == ToolProviderType.API:
            if tenant_id is None:
                raise ValueError('tenant id is required for api provider')

            api_provider, credentials = cls.get_api_provider_controller(tenant_id, provider_id)

            # decrypt the credentials
            tool_configuration = ToolConfigurationManager(tenant_id=tenant_id, provider_controller=api_provider)
            decrypted_credentials = tool_configuration.decrypt_tool_credentials(credentials)

            return api_provider.get_tool(tool_name).fork_tool_runtime(runtime={
                'tenant_id': tenant_id,
                'credentials': decrypted_credentials,
                'invoke_from': invoke_from,
                'tool_invoke_from': tool_invoke_from,
            })
        elif provider_type == ToolProviderType.WORKFLOW:
            workflow_provider = db.session.query(WorkflowToolProvider).filter(
                WorkflowToolProvider.tenant_id == tenant_id,
                WorkflowToolProvider.id == provider_id
            ).first()

            if workflow_provider is None:
                raise ToolProviderNotFoundError(f'workflow provider {provider_id} not found')

            controller = ToolTransformService.workflow_provider_to_controller(
                db_provider=workflow_provider
            )

            return controller.get_tools(user_id=None, tenant_id=workflow_provider.tenant_id)[0].fork_tool_runtime(runtime={
                'tenant_id': tenant_id,
                'credentials': {},
                'invoke_from': invoke_from,
                'tool_invoke_from': tool_invoke_from,
            })
        elif provider_type == ToolProviderType.APP:
            raise NotImplementedError('app provider not implemented')
        else:
            raise ToolProviderNotFoundError(f'provider type {provider_type.value} not found')

    @classmethod
    def _init_runtime_parameter(cls, parameter_rule: ToolParameter, parameters: dict) -> Union[str, int, float, bool]:
        """
            init runtime parameter
        """
        parameter_value = parameters.get(parameter_rule.name)
        if not parameter_value and parameter_value != 0:
            # get default value
            parameter_value = parameter_rule.default
            if not parameter_value and parameter_rule.required:
                raise ValueError(f"tool parameter {parameter_rule.name} not found in tool config")

        if parameter_rule.type == ToolParameter.ToolParameterType.SELECT:
            # check if tool_parameter_config in options
            options = [x.value for x in parameter_rule.options]
            if parameter_value is not None and parameter_value not in options:
                raise ValueError(
                    f"tool parameter {parameter_rule.name} value {parameter_value} not in options {options}")

        return ToolParameterConverter.cast_parameter_by_type(parameter_value, parameter_rule.type)

    @classmethod
    def get_agent_tool_runtime(cls, tenant_id: str, app_id: str, agent_tool: AgentToolEntity, invoke_from: InvokeFrom = InvokeFrom.DEBUGGER) -> Tool:
        """
            get the agent tool runtime
        """
        tool_entity = cls.get_tool_runtime(
            provider_type=agent_tool.provider_type,
            provider_id=agent_tool.provider_id,
            tool_name=agent_tool.tool_name,
            tenant_id=tenant_id,
            invoke_from=invoke_from,
            tool_invoke_from=ToolInvokeFrom.AGENT
        )
        runtime_parameters = {}
        parameters = tool_entity.get_all_runtime_parameters()
        for parameter in parameters:
            # check file types
            if parameter.type == ToolParameter.ToolParameterType.FILE:
                raise ValueError(f"file type parameter {parameter.name} not supported in agent")

            if parameter.form == ToolParameter.ToolParameterForm.FORM:
                # save tool parameter to tool entity memory
                value = cls._init_runtime_parameter(parameter, agent_tool.tool_parameters)
                runtime_parameters[parameter.name] = value

        # decrypt runtime parameters
        encryption_manager = ToolParameterConfigurationManager(
            tenant_id=tenant_id,
            tool_runtime=tool_entity,
            provider_name=agent_tool.provider_id,
            provider_type=agent_tool.provider_type,
            identity_id=f'AGENT.{app_id}'
        )
        runtime_parameters = encryption_manager.decrypt_tool_parameters(runtime_parameters)

        tool_entity.runtime.runtime_parameters.update(runtime_parameters)
        return tool_entity

    @classmethod
    def get_workflow_tool_runtime(cls, tenant_id: str, app_id: str, node_id: str, workflow_tool: ToolEntity, invoke_from: InvokeFrom = InvokeFrom.DEBUGGER) -> Tool:
        """
            get the workflow tool runtime
        """
        tool_entity = cls.get_tool_runtime(
            provider_type=workflow_tool.provider_type,
            provider_id=workflow_tool.provider_id,
            tool_name=workflow_tool.tool_name,
            tenant_id=tenant_id,
            invoke_from=invoke_from,
            tool_invoke_from=ToolInvokeFrom.WORKFLOW
        )
        runtime_parameters = {}
        parameters = tool_entity.get_all_runtime_parameters()

        for parameter in parameters:
            # save tool parameter to tool entity memory
            if parameter.form == ToolParameter.ToolParameterForm.FORM:
                value = cls._init_runtime_parameter(parameter, workflow_tool.tool_configurations)
                runtime_parameters[parameter.name] = value

        # decrypt runtime parameters
        encryption_manager = ToolParameterConfigurationManager(
            tenant_id=tenant_id,
            tool_runtime=tool_entity,
            provider_name=workflow_tool.provider_id,
            provider_type=workflow_tool.provider_type,
            identity_id=f'WORKFLOW.{app_id}.{node_id}'
        )

        if runtime_parameters:
            runtime_parameters = encryption_manager.decrypt_tool_parameters(runtime_parameters)

        tool_entity.runtime.runtime_parameters.update(runtime_parameters)
        return tool_entity

    @classmethod
    def get_builtin_provider_icon(cls, provider: str) -> tuple[str, str]:
        """
            get the absolute path of the icon of the builtin provider

            :param provider: the name of the provider

            :return: the absolute path of the icon, the mime type of the icon
        """
        # get provider
        provider_controller = cls.get_builtin_provider(provider)

        absolute_path = path.join(path.dirname(path.realpath(__file__)), 'provider', 'builtin', provider, '_assets',
                                  provider_controller.identity.icon)
        # check if the icon exists
        if not path.exists(absolute_path):
            raise ToolProviderNotFoundError(f'builtin provider {provider} icon not found')

        # get the mime type
        mime_type, _ = mimetypes.guess_type(absolute_path)
        mime_type = mime_type or 'application/octet-stream'

        return absolute_path, mime_type

    @classmethod
    def list_builtin_providers(cls) -> Generator[BuiltinToolProviderController, None, None]:
        # use cache first
        if cls._builtin_providers_loaded:
            yield from list(cls._builtin_providers.values())
            return

        with cls._builtin_provider_lock:
            if cls._builtin_providers_loaded:
                yield from list(cls._builtin_providers.values())
                return

            yield from cls._list_builtin_providers()

    @classmethod
    def _list_builtin_providers(cls) -> Generator[BuiltinToolProviderController, None, None]:
        """
            list all the builtin providers
        """
        for provider in listdir(path.join(path.dirname(path.realpath(__file__)), 'provider', 'builtin')):
            if provider.startswith('__'):
                continue

            if path.isdir(path.join(path.dirname(path.realpath(__file__)), 'provider', 'builtin', provider)):
                if provider.startswith('__'):
                    continue

                # init provider
                try:
                    provider_class = load_single_subclass_from_source(
                        module_name=f'core.tools.provider.builtin.{provider}.{provider}',
                        script_path=path.join(path.dirname(path.realpath(__file__)),
                                              'provider', 'builtin', provider, f'{provider}.py'),
                        parent_type=BuiltinToolProviderController)
                    provider: BuiltinToolProviderController = provider_class()
                    cls._builtin_providers[provider.identity.name] = provider
                    for tool in provider.get_tools():
                        cls._builtin_tools_labels[tool.identity.name] = tool.identity.label
                    yield provider

                except Exception as e:
                    logger.error(f'load builtin provider {provider} error: {e}')
                    continue
        # set builtin providers loaded
        cls._builtin_providers_loaded = True

    @classmethod
    def load_builtin_providers_cache(cls):
        for _ in cls.list_builtin_providers():
            pass

    @classmethod
    def clear_builtin_providers_cache(cls):
        cls._builtin_providers = {}
        cls._builtin_providers_loaded = False

    @classmethod
    def get_tool_label(cls, tool_name: str) -> Union[I18nObject, None]:
        """
            get the tool label

            :param tool_name: the name of the tool

            :return: the label of the tool
        """
        if len(cls._builtin_tools_labels) == 0:
            # init the builtin providers
            cls.load_builtin_providers_cache()

        if tool_name not in cls._builtin_tools_labels:
            return None

        return cls._builtin_tools_labels[tool_name]

    @classmethod
    def user_list_providers(cls, user_id: str, tenant_id: str, typ: UserToolProviderTypeLiteral) -> list[UserToolProvider]:
        result_providers: dict[str, UserToolProvider] = {}

        filters = []
        if not typ:
            filters.extend(['builtin', 'api', 'workflow'])
        else:
            filters.append(typ)

        if 'builtin' in filters:

            # get builtin providers
            builtin_providers = cls.list_builtin_providers()

            # get db builtin providers
            db_builtin_providers: list[BuiltinToolProvider] = db.session.query(BuiltinToolProvider). \
                filter(BuiltinToolProvider.tenant_id == tenant_id).all()

            find_db_builtin_provider = lambda provider: next(
                (x for x in db_builtin_providers if x.provider == provider),
                None
            )

            # append builtin providers
            for provider in builtin_providers:
                # handle include, exclude
                if is_filtered(
                        include_set=dify_config.POSITION_TOOL_INCLUDES_SET,
                        exclude_set=dify_config.POSITION_TOOL_EXCLUDES_SET,
                        data=provider,
                        name_func=lambda x: x.identity.name
                ):
                    continue

                user_provider = ToolTransformService.builtin_provider_to_user_provider(
                    provider_controller=provider,
                    db_provider=find_db_builtin_provider(provider.identity.name),
                    decrypt_credentials=False
                )

                result_providers[provider.identity.name] = user_provider

        # get db api providers

        if 'api' in filters:
            db_api_providers: list[ApiToolProvider] = db.session.query(ApiToolProvider). \
                filter(ApiToolProvider.tenant_id == tenant_id).all()

            api_provider_controllers = [{
                'provider': provider,
                'controller': ToolTransformService.api_provider_to_controller(provider)
            } for provider in db_api_providers]

            # get labels
            labels = ToolLabelManager.get_tools_labels([x['controller'] for x in api_provider_controllers])

            for api_provider_controller in api_provider_controllers:
                user_provider = ToolTransformService.api_provider_to_user_provider(
                    provider_controller=api_provider_controller['controller'],
                    db_provider=api_provider_controller['provider'],
                    decrypt_credentials=False,
                    labels=labels.get(api_provider_controller['controller'].provider_id, [])
                )
                result_providers[f'api_provider.{user_provider.name}'] = user_provider

        if 'workflow' in filters:
            # get workflow providers
            workflow_providers: list[WorkflowToolProvider] = db.session.query(WorkflowToolProvider). \
                filter(WorkflowToolProvider.tenant_id == tenant_id).all()

            workflow_provider_controllers = []
            for provider in workflow_providers:
                try:
                    workflow_provider_controllers.append(
                        ToolTransformService.workflow_provider_to_controller(db_provider=provider)
                    )
                except Exception as e:
                    # app has been deleted
                    pass

            labels = ToolLabelManager.get_tools_labels(workflow_provider_controllers)

            for provider_controller in workflow_provider_controllers:
                user_provider = ToolTransformService.workflow_provider_to_user_provider(
                    provider_controller=provider_controller,
                    labels=labels.get(provider_controller.provider_id, []),
                )
                result_providers[f'workflow_provider.{user_provider.name}'] = user_provider

        return BuiltinToolProviderSort.sort(list(result_providers.values()))

    @classmethod
    def get_api_provider_controller(cls, tenant_id: str, provider_id: str) -> tuple[
            ApiToolProviderController, dict[str, Any]]:
        """
            get the api provider

            :param provider_name: the name of the provider

            :return: the provider controller, the credentials
        """
        provider: ApiToolProvider = db.session.query(ApiToolProvider).filter(
            ApiToolProvider.id == provider_id,
            ApiToolProvider.tenant_id == tenant_id,
        ).first()

        if provider is None:
            raise ToolProviderNotFoundError(f'api provider {provider_id} not found')

        controller = ApiToolProviderController.from_db(
            provider,
            ApiProviderAuthType.API_KEY if provider.credentials['auth_type'] == 'api_key' else
            ApiProviderAuthType.NONE
        )
        controller.load_bundled_tools(provider.tools)

        return controller, provider.credentials

    @classmethod
    def user_get_api_provider(cls, provider: str, tenant_id: str) -> dict:
        """
            get api provider
        """
        """
            get tool provider
        """
        provider: ApiToolProvider = db.session.query(ApiToolProvider).filter(
            ApiToolProvider.tenant_id == tenant_id,
            ApiToolProvider.name == provider,
        ).first()

        if provider is None:
            raise ValueError(f'you have not added provider {provider}')

        try:
            credentials = json.loads(provider.credentials_str) or {}
        except:
            credentials = {}

        # package tool provider controller
        controller = ApiToolProviderController.from_db(
            provider, ApiProviderAuthType.API_KEY if credentials['auth_type'] == 'api_key' else ApiProviderAuthType.NONE
        )
        # init tool configuration
        tool_configuration = ToolConfigurationManager(tenant_id=tenant_id, provider_controller=controller)

        decrypted_credentials = tool_configuration.decrypt_tool_credentials(credentials)
        masked_credentials = tool_configuration.mask_tool_credentials(decrypted_credentials)

        try:
            icon = json.loads(provider.icon)
        except:
            icon = {
                "background": "#252525",
                "content": "\ud83d\ude01"
            }

        # add tool labels
        labels = ToolLabelManager.get_tool_labels(controller)

        return jsonable_encoder({
            'schema_type': provider.schema_type,
            'schema': provider.schema,
            'tools': provider.tools,
            'icon': icon,
            'description': provider.description,
            'credentials': masked_credentials,
            'privacy_policy': provider.privacy_policy,
            'custom_disclaimer': provider.custom_disclaimer,
            'labels': labels,
        })

    @classmethod
    def get_tool_icon(cls, tenant_id: str, provider_type: ToolProviderType, provider_id: str) -> Union[str, dict]:
        """
            get the tool icon

            :param tenant_id: the id of the tenant
            :param provider_type: the type of the provider
            :param provider_id: the id of the provider
            :return:
        """
        provider_type = provider_type
        provider_id = provider_id
        if provider_type == ToolProviderType.BUILT_IN:
            return (dify_config.CONSOLE_API_URL
                    + "/console/api/workspaces/current/tool-provider/builtin/"
                    + provider_id
                    + "/icon")
        elif provider_type == ToolProviderType.API:
            try:
                provider: ApiToolProvider = db.session.query(ApiToolProvider).filter(
                    ApiToolProvider.tenant_id == tenant_id,
                    ApiToolProvider.id == provider_id
                ).first()
                return json.loads(provider.icon)
            except:
                return {
                    "background": "#252525",
                    "content": "\ud83d\ude01"
                }
        elif provider_type == ToolProviderType.WORKFLOW:
            provider: WorkflowToolProvider = db.session.query(WorkflowToolProvider).filter(
                WorkflowToolProvider.tenant_id == tenant_id,
                WorkflowToolProvider.id == provider_id
            ).first()
            if provider is None:
                raise ToolProviderNotFoundError(f'workflow provider {provider_id} not found')

            return json.loads(provider.icon)
        else:
            raise ValueError(f"provider type {provider_type} not found")


ToolManager.load_builtin_providers_cache()<|MERGE_RESOLUTION|>--- conflicted
+++ resolved
@@ -14,16 +14,7 @@
 from core.model_runtime.utils.encoders import jsonable_encoder
 from core.tools.entities.api_entities import UserToolProvider, UserToolProviderTypeLiteral
 from core.tools.entities.common_entities import I18nObject
-<<<<<<< HEAD
-from core.tools.entities.tool_entities import (
-    ApiProviderAuthType,
-    ToolInvokeFrom,
-    ToolParameter,
-    ToolProviderType,
-)
-=======
-from core.tools.entities.tool_entities import ApiProviderAuthType, ToolInvokeFrom, ToolParameter
->>>>>>> 8e311cc4
+from core.tools.entities.tool_entities import ApiProviderAuthType, ToolInvokeFrom, ToolParameter, ToolProviderType
 from core.tools.errors import ToolProviderNotFoundError
 from core.tools.provider.api_tool_provider import ApiToolProviderController
 from core.tools.provider.builtin._positions import BuiltinToolProviderSort
@@ -31,7 +22,6 @@
 from core.tools.tool.api_tool import ApiTool
 from core.tools.tool.builtin_tool import BuiltinTool
 from core.tools.tool.tool import Tool
-from core.tools.tool.workflow_tool import WorkflowTool
 from core.tools.tool_label_manager import ToolLabelManager
 from core.tools.utils.configuration import ToolConfigurationManager, ToolParameterConfigurationManager
 from core.tools.utils.tool_parameter_converter import ToolParameterConverter
@@ -88,11 +78,7 @@
                          tenant_id: str,
                          invoke_from: InvokeFrom = InvokeFrom.DEBUGGER,
                          tool_invoke_from: ToolInvokeFrom = ToolInvokeFrom.AGENT) \
-<<<<<<< HEAD
-        -> Union[BuiltinTool, ApiTool, WorkflowTool]:
-=======
             -> Union[BuiltinTool, ApiTool]:
->>>>>>> 8e311cc4
         """
             get the tool runtime
 
