from .common import ChatRole
from .maas import MaasError, MaasService

<<<<<<< HEAD
__all__ = ["MaasService", "ChatRole", "MaasException"]
=======
__all__ = ["MaasService", "ChatRole", "MaasError"]
>>>>>>> ce94a61f
<|MERGE_RESOLUTION|>--- conflicted
+++ resolved
@@ -1,8 +1,4 @@
 from .common import ChatRole
 from .maas import MaasError, MaasService
 
-<<<<<<< HEAD
-__all__ = ["MaasService", "ChatRole", "MaasException"]
-=======
-__all__ = ["MaasService", "ChatRole", "MaasError"]
->>>>>>> ce94a61f
+__all__ = ["MaasService", "ChatRole", "MaasError"]