--- conflicted
+++ resolved
@@ -109,11 +109,7 @@
             if err == "invalid_api_key":
                 raise InvalidAPIKeyError(msg)
             elif err == "insufficient_quota":
-<<<<<<< HEAD
-                raise InsufficientAccountBalance(msg)
-=======
                 raise InsufficientAccountBalanceError(msg)
->>>>>>> ce94a61f
             elif err == "invalid_authentication":
                 raise InvalidAuthenticationError(msg)
             elif err and "rate" in err:
