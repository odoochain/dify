--- conflicted
+++ resolved
@@ -78,7 +78,3 @@
       placeholder:
         en_US: A model you have access to (e.g. amazon.titan-text-lite-v1) for validation.
         zh_Hans: 为了进行验证，请输入一个您可用的模型名称 (例如：amazon.titan-text-lite-v1)
-<<<<<<< HEAD
-        
-=======
->>>>>>> 0f94e4cd
