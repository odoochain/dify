from decimal import Decimal
from enum import Enum
from typing import Optional

from pydantic import BaseModel

from core.model_runtime.entities.message_entities import AssistantPromptMessage, PromptMessage
from core.model_runtime.entities.model_entities import ModelUsage, PriceInfo


class LLMMode(Enum):
    """
    Enum class for large language model mode.
    """

    COMPLETION = "completion"
    CHAT = "chat"

    @classmethod
    def value_of(cls, value: str) -> "LLMMode":
        """
        Get value of given mode.

        :param value: mode value
        :return: mode
        """
        for mode in cls:
            if mode.value == value:
                return mode
        raise ValueError(f"invalid mode value {value}")


class LLMUsage(ModelUsage):
    """
    Model class for llm usage.
    """

    prompt_tokens: int
    prompt_unit_price: Decimal
    prompt_price_unit: Decimal
    prompt_price: Decimal
    completion_tokens: int
    completion_unit_price: Decimal
    completion_price_unit: Decimal
    completion_price: Decimal
    total_tokens: int
    total_price: Decimal
    currency: str
    latency: float

    @classmethod
    def empty_usage(cls):
        return cls(
            prompt_tokens=0,
            prompt_unit_price=Decimal("0.0"),
            prompt_price_unit=Decimal("0.0"),
            prompt_price=Decimal("0.0"),
            completion_tokens=0,
            completion_unit_price=Decimal("0.0"),
            completion_price_unit=Decimal("0.0"),
            completion_price=Decimal("0.0"),
            total_tokens=0,
            total_price=Decimal("0.0"),
            currency="USD",
            latency=0.0,
        )

<<<<<<< HEAD
    def plus(self, other: 'LLMUsage') -> 'LLMUsage':
=======
    def plus(self, other: "LLMUsage") -> "LLMUsage":
>>>>>>> 7e88556a
        """
        Add two LLMUsage instances together.

        :param other: Another LLMUsage instance to add
        :return: A new LLMUsage instance with summed values
        """
        if self.total_tokens == 0:
            return other
        else:
            return LLMUsage(
                prompt_tokens=self.prompt_tokens + other.prompt_tokens,
                prompt_unit_price=other.prompt_unit_price,
                prompt_price_unit=other.prompt_price_unit,
                prompt_price=self.prompt_price + other.prompt_price,
                completion_tokens=self.completion_tokens + other.completion_tokens,
                completion_unit_price=other.completion_unit_price,
                completion_price_unit=other.completion_price_unit,
                completion_price=self.completion_price + other.completion_price,
                total_tokens=self.total_tokens + other.total_tokens,
                total_price=self.total_price + other.total_price,
                currency=other.currency,
<<<<<<< HEAD
                latency=self.latency + other.latency
            )

    def __add__(self, other: 'LLMUsage') -> 'LLMUsage':
=======
                latency=self.latency + other.latency,
            )

    def __add__(self, other: "LLMUsage") -> "LLMUsage":
>>>>>>> 7e88556a
        """
        Overload the + operator to add two LLMUsage instances.

        :param other: Another LLMUsage instance to add
        :return: A new LLMUsage instance with summed values
        """
        return self.plus(other)
<<<<<<< HEAD
=======

>>>>>>> 7e88556a

class LLMResult(BaseModel):
    """
    Model class for llm result.
    """

    model: str
    prompt_messages: list[PromptMessage]
    message: AssistantPromptMessage
    usage: LLMUsage
    system_fingerprint: Optional[str] = None


class LLMResultChunkDelta(BaseModel):
    """
    Model class for llm result chunk delta.
    """

    index: int
    message: AssistantPromptMessage
    usage: Optional[LLMUsage] = None
    finish_reason: Optional[str] = None


class LLMResultChunk(BaseModel):
    """
    Model class for llm result chunk.
    """

    model: str
    prompt_messages: list[PromptMessage]
    system_fingerprint: Optional[str] = None
    delta: LLMResultChunkDelta


class NumTokensResult(PriceInfo):
    """
    Model class for number of tokens result.
    """

    tokens: int<|MERGE_RESOLUTION|>--- conflicted
+++ resolved
@@ -65,11 +65,7 @@
             latency=0.0,
         )
 
-<<<<<<< HEAD
-    def plus(self, other: 'LLMUsage') -> 'LLMUsage':
-=======
     def plus(self, other: "LLMUsage") -> "LLMUsage":
->>>>>>> 7e88556a
         """
         Add two LLMUsage instances together.
 
@@ -91,17 +87,10 @@
                 total_tokens=self.total_tokens + other.total_tokens,
                 total_price=self.total_price + other.total_price,
                 currency=other.currency,
-<<<<<<< HEAD
-                latency=self.latency + other.latency
-            )
-
-    def __add__(self, other: 'LLMUsage') -> 'LLMUsage':
-=======
                 latency=self.latency + other.latency,
             )
 
     def __add__(self, other: "LLMUsage") -> "LLMUsage":
->>>>>>> 7e88556a
         """
         Overload the + operator to add two LLMUsage instances.
 
@@ -109,10 +98,7 @@
         :return: A new LLMUsage instance with summed values
         """
         return self.plus(other)
-<<<<<<< HEAD
-=======
 
->>>>>>> 7e88556a
 
 class LLMResult(BaseModel):
     """
