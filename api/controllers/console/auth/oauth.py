import logging
from datetime import datetime, timezone
from typing import Optional

import requests
from flask import current_app, redirect, request
from flask_restful import Resource
from werkzeug.exceptions import Unauthorized

from configs import dify_config
from constants.languages import languages
from events.tenant_event import tenant_was_created
from extensions.ext_database import db
from libs.helper import get_remote_ip
from libs.oauth import GitHubOAuth, GoogleOAuth, OAuthUserInfo
from models.account import Account, AccountStatus
from services.account_service import AccountService, RegisterService, TenantService
from services.errors.account import AccountNotFoundError
from services.errors.workspace import WorkSpaceNotAllowedCreateError, WorkSpaceNotFoundError

from .. import api


def get_oauth_providers():
    with current_app.app_context():
        if not dify_config.GITHUB_CLIENT_ID or not dify_config.GITHUB_CLIENT_SECRET:
            github_oauth = None
        else:
            github_oauth = GitHubOAuth(
                client_id=dify_config.GITHUB_CLIENT_ID,
                client_secret=dify_config.GITHUB_CLIENT_SECRET,
                redirect_uri=dify_config.CONSOLE_API_URL + "/console/api/oauth/authorize/github",
            )
        if not dify_config.GOOGLE_CLIENT_ID or not dify_config.GOOGLE_CLIENT_SECRET:
            google_oauth = None
        else:
            google_oauth = GoogleOAuth(
                client_id=dify_config.GOOGLE_CLIENT_ID,
                client_secret=dify_config.GOOGLE_CLIENT_SECRET,
                redirect_uri=dify_config.CONSOLE_API_URL + "/console/api/oauth/authorize/google",
            )

        OAUTH_PROVIDERS = {"github": github_oauth, "google": google_oauth}
        return OAUTH_PROVIDERS


class OAuthLogin(Resource):
    def get(self, provider: str):
        invite_token = request.args.get("invite_token") or None
        OAUTH_PROVIDERS = get_oauth_providers()
        with current_app.app_context():
            oauth_provider = OAUTH_PROVIDERS.get(provider)
            print(vars(oauth_provider))
        if not oauth_provider:
            return {"error": "Invalid provider"}, 400

        auth_url = oauth_provider.get_authorization_url(invite_token=invite_token)
        return redirect(auth_url)


class OAuthCallback(Resource):
    def get(self, provider: str):
        OAUTH_PROVIDERS = get_oauth_providers()
        with current_app.app_context():
            oauth_provider = OAUTH_PROVIDERS.get(provider)
        if not oauth_provider:
            return {"error": "Invalid provider"}, 400

        code = request.args.get("code")
        state = request.args.get("state")
        invite_token = None
        if state:
            invite_token = state

        try:
            token = oauth_provider.get_access_token(code)
            user_info = oauth_provider.get_user_info(token)
        except requests.exceptions.HTTPError as e:
            logging.exception(f"An error occurred during the OAuth process with {provider}: {e.response.text}")
            return {"error": "OAuth process failed"}, 400

        if invite_token and RegisterService.is_valid_invite_token(invite_token):
            invitation = RegisterService._get_invitation_by_token(token=invite_token)
            if invitation:
                invitation_email = invitation.get("email", None)
                if invitation_email != user_info.email:
                    return redirect(f"{dify_config.CONSOLE_WEB_URL}/signin?message=InvalidToken")

            return redirect(f"{dify_config.CONSOLE_WEB_URL}/signin/invite-settings?invite_token={invite_token}")

        try:
            account = _generate_account(provider, user_info)
        except AccountNotFoundError:
            return redirect(f"{dify_config.CONSOLE_WEB_URL}/signin?message=AccountNotFound")
        except WorkSpaceNotFoundError:
            return redirect(f"{dify_config.CONSOLE_WEB_URL}/signin?message=WorkspaceNotFound")
        except WorkSpaceNotAllowedCreateError:
            return redirect(
                f"{dify_config.CONSOLE_WEB_URL}/signin?message=Workspace not found, please contact system admin to invite you to join in a workspace."
            )

        # Check account status
        if account.status == AccountStatus.BANNED.value or account.status == AccountStatus.CLOSED.value:
            return {"error": "Account is banned or closed."}, 403

        if account.status == AccountStatus.PENDING.value:
            account.status = AccountStatus.ACTIVE.value
            account.initialized_at = datetime.now(timezone.utc).replace(tzinfo=None)
            db.session.commit()

        try:
            TenantService.create_owner_tenant_if_not_exist(account)
        except Unauthorized:
            return redirect(f"{dify_config.CONSOLE_WEB_URL}/signin?message=WorkspaceNotFound")
        except WorkSpaceNotAllowedCreateError:
            return redirect(
                f"{dify_config.CONSOLE_WEB_URL}/signin?message=Workspace not found, please contact system admin to invite you to join in a workspace."
            )

        token = AccountService.login(account, ip_address=get_remote_ip(request))

        return redirect(f"{dify_config.CONSOLE_WEB_URL}?console_token={token}")


def _get_account_by_openid_or_email(provider: str, user_info: OAuthUserInfo) -> Optional[Account]:
    account = Account.get_by_openid(provider, user_info.id)

    if not account:
        account = Account.query.filter_by(email=user_info.email).first()

    return account


def _generate_account(provider: str, user_info: OAuthUserInfo):
    # Get account by openid or email.
    account = _get_account_by_openid_or_email(provider, user_info)

    if account:
        tenant = TenantService.get_join_tenants(account)
        if not tenant:
            if not dify_config.ALLOW_CREATE_WORKSPACE:
                raise WorkSpaceNotAllowedCreateError()
            else:
                tenant = TenantService.create_tenant(f"{account.name}'s Workspace")
                TenantService.create_tenant_member(tenant, account, role="owner")
                account.current_tenant = tenant
                tenant_was_created.send(tenant)

    if not account:
<<<<<<< HEAD
        if not dify_config.ALLOW_REGISTER:
            raise AccountNotFoundError()
        account_name = user_info.name if user_info.name else "Dify"
=======
        # Create account
        account_name = user_info.name or "Dify"
>>>>>>> 40fb4d16
        account = RegisterService.register(
            email=user_info.email, name=account_name, password=None, open_id=user_info.id, provider=provider
        )

        # Set interface language
        preferred_lang = request.accept_languages.best_match(languages)
        if preferred_lang and preferred_lang in languages:
            interface_language = preferred_lang
        else:
            interface_language = languages[0]
        account.interface_language = interface_language
        db.session.commit()

    # Link account
    AccountService.link_account_integrate(provider, user_info.id, account)

    return account


api.add_resource(OAuthLogin, "/oauth/login/<provider>")
api.add_resource(OAuthCallback, "/oauth/authorize/<provider>")<|MERGE_RESOLUTION|>--- conflicted
+++ resolved
@@ -96,7 +96,8 @@
             return redirect(f"{dify_config.CONSOLE_WEB_URL}/signin?message=WorkspaceNotFound")
         except WorkSpaceNotAllowedCreateError:
             return redirect(
-                f"{dify_config.CONSOLE_WEB_URL}/signin?message=Workspace not found, please contact system admin to invite you to join in a workspace."
+                f"{dify_config.CONSOLE_WEB_URL}/signin"
+                "?message=Workspace not found, please contact system admin to invite you to join in a workspace."
             )
 
         # Check account status
@@ -114,7 +115,8 @@
             return redirect(f"{dify_config.CONSOLE_WEB_URL}/signin?message=WorkspaceNotFound")
         except WorkSpaceNotAllowedCreateError:
             return redirect(
-                f"{dify_config.CONSOLE_WEB_URL}/signin?message=Workspace not found, please contact system admin to invite you to join in a workspace."
+                f"{dify_config.CONSOLE_WEB_URL}/signin"
+                "?message=Workspace not found, please contact system admin to invite you to join in a workspace."
             )
 
         token = AccountService.login(account, ip_address=get_remote_ip(request))
@@ -147,14 +149,9 @@
                 tenant_was_created.send(tenant)
 
     if not account:
-<<<<<<< HEAD
         if not dify_config.ALLOW_REGISTER:
             raise AccountNotFoundError()
-        account_name = user_info.name if user_info.name else "Dify"
-=======
-        # Create account
         account_name = user_info.name or "Dify"
->>>>>>> 40fb4d16
         account = RegisterService.register(
             email=user_info.email, name=account_name, password=None, open_id=user_info.id, provider=provider
         )
