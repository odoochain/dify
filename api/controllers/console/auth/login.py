from typing import cast

import flask_login
from flask import redirect, request
from flask_restful import Resource, reqparse

import services
from configs import dify_config
from constants.languages import languages
from controllers.console import api
from controllers.console.auth.error import (
    EmailCodeError,
<<<<<<< HEAD
    InvalidEmailError,
    InvalidTokenError,
    PasswordMismatchError,
=======
    EmailOrPasswordMismatchError,
    InvalidEmailError,
    InvalidTokenError,
>>>>>>> b529ba9c
)
from controllers.console.error import NotAllowedCreateWorkspace, NotAllowedRegister
from controllers.console.setup import setup_required
from events.tenant_event import tenant_was_created
from libs.helper import email, get_remote_ip
from libs.password import valid_password
from models.account import Account
from services.account_service import AccountService, TenantService
from services.errors.workspace import WorkSpaceNotAllowedCreateError


class LoginApi(Resource):
    """Resource for user login."""

    @setup_required
    def post(self):
        """Authenticate user and login."""
        parser = reqparse.RequestParser()
        parser.add_argument("email", type=email, required=True, location="json")
        parser.add_argument("password", type=valid_password, required=True, location="json")
        parser.add_argument("remember_me", type=bool, required=False, default=False, location="json")
        args = parser.parse_args()

        try:
            account = AccountService.authenticate(args["email"], args["password"])
        except services.errors.account.AccountLoginError:
            raise NotAllowedRegister()
        except services.errors.account.AccountPasswordError:
<<<<<<< HEAD
            raise PasswordMismatchError()
=======
            raise EmailOrPasswordMismatchError()
>>>>>>> b529ba9c
        except services.errors.account.AccountNotFoundError:
            if not dify_config.ALLOW_REGISTER:
                raise NotAllowedRegister()

            token = AccountService.send_reset_password_email(email=args["email"])
            return {"result": "fail", "data": token, "message": "account_not_found"}
        # SELF_HOSTED only have one workspace
        tenants = TenantService.get_join_tenants(account)
        if len(tenants) == 0:
            return {
                "result": "fail",
                "data": "workspace not found, please contact system admin to invite you to join in a workspace",
            }

        token = AccountService.login(account, ip_address=get_remote_ip(request))

        return {"result": "success", "data": token}


class LogoutApi(Resource):
    @setup_required
    def get(self):
        account = cast(Account, flask_login.current_user)
        token = request.headers.get("Authorization", "").split(" ")[1]
        AccountService.logout(account=account, token=token)
        flask_login.logout_user()
        return {"result": "success"}


class ResetPasswordSendEmailApi(Resource):
    @setup_required
    def post(self):
        parser = reqparse.RequestParser()
        parser.add_argument("email", type=email, required=True, location="json")
        args = parser.parse_args()

        account = AccountService.get_user_through_email(args["email"])
        if account is None:
            if dify_config.ALLOW_REGISTER:
                token = AccountService.send_reset_password_email(email=args["email"])
            else:
                raise NotAllowedRegister()
        else:
            token = AccountService.send_reset_password_email(account=account)

        return {"result": "success", "data": token}


class EmailCodeLoginSendEmailApi(Resource):
    @setup_required
    def post(self):
        parser = reqparse.RequestParser()
        parser.add_argument("email", type=email, required=True, location="json")
        args = parser.parse_args()

        account = AccountService.get_user_through_email(args["email"])
        if account is None:
            if dify_config.ALLOW_REGISTER:
                token = AccountService.send_email_code_login_email(email=args["email"])
            else:
                raise NotAllowedRegister()
        else:
            token = AccountService.send_email_code_login_email(account=account)

        return {"result": "success", "data": token}


class EmailCodeLoginApi(Resource):
    @setup_required
    def post(self):
        parser = reqparse.RequestParser()
        parser.add_argument("email", type=str, required=True, location="json")
        parser.add_argument("code", type=str, required=True, location="json")
        parser.add_argument("token", type=str, required=True, location="json")
        args = parser.parse_args()

        user_email = args["email"]

        token_data = AccountService.get_email_code_login_data(args["token"])
        if token_data is None:
            raise InvalidTokenError()

        if token_data["email"] != args["email"]:
            raise InvalidEmailError()

        if token_data["code"] != args["code"]:
            raise EmailCodeError()

        AccountService.revoke_email_code_login_token(args["token"])
        account = AccountService.get_user_through_email(user_email)
        if account:
            tenant = TenantService.get_join_tenants(account)
            if not tenant:
                if not dify_config.ALLOW_CREATE_WORKSPACE:
                    raise NotAllowedCreateWorkspace()
                else:
                    tenant = TenantService.create_tenant(f"{account.name}'s Workspace")
                    TenantService.create_tenant_member(tenant, account, role="owner")
                    account.current_tenant = tenant
                    tenant_was_created.send(tenant)

        if account is None:
            try:
                account = AccountService.create_account_and_tenant(
                    email=user_email, name=user_email, interface_language=languages[0]
                )
            except WorkSpaceNotAllowedCreateError:
                return redirect(
<<<<<<< HEAD
                    f"{dify_config.CONSOLE_WEB_URL}/signin?message=Workspace not found, please contact system admin to invite you to join in a workspace."
=======
                    f"{dify_config.CONSOLE_WEB_URL}/signin"
                    "?message=Workspace not found, please contact system admin to invite you to join in a workspace."
>>>>>>> b529ba9c
                )
        token = AccountService.login(account, ip_address=get_remote_ip(request))

        return {"result": "success", "data": token}


api.add_resource(LoginApi, "/login")
api.add_resource(LogoutApi, "/logout")
api.add_resource(EmailCodeLoginSendEmailApi, "/email-code-login")
api.add_resource(EmailCodeLoginApi, "/email-code-login/validity")
api.add_resource(ResetPasswordSendEmailApi, "/reset-password")<|MERGE_RESOLUTION|>--- conflicted
+++ resolved
@@ -10,15 +10,9 @@
 from controllers.console import api
 from controllers.console.auth.error import (
     EmailCodeError,
-<<<<<<< HEAD
-    InvalidEmailError,
-    InvalidTokenError,
-    PasswordMismatchError,
-=======
     EmailOrPasswordMismatchError,
     InvalidEmailError,
     InvalidTokenError,
->>>>>>> b529ba9c
 )
 from controllers.console.error import NotAllowedCreateWorkspace, NotAllowedRegister
 from controllers.console.setup import setup_required
@@ -47,11 +41,7 @@
         except services.errors.account.AccountLoginError:
             raise NotAllowedRegister()
         except services.errors.account.AccountPasswordError:
-<<<<<<< HEAD
-            raise PasswordMismatchError()
-=======
             raise EmailOrPasswordMismatchError()
->>>>>>> b529ba9c
         except services.errors.account.AccountNotFoundError:
             if not dify_config.ALLOW_REGISTER:
                 raise NotAllowedRegister()
@@ -160,12 +150,8 @@
                 )
             except WorkSpaceNotAllowedCreateError:
                 return redirect(
-<<<<<<< HEAD
-                    f"{dify_config.CONSOLE_WEB_URL}/signin?message=Workspace not found, please contact system admin to invite you to join in a workspace."
-=======
                     f"{dify_config.CONSOLE_WEB_URL}/signin"
                     "?message=Workspace not found, please contact system admin to invite you to join in a workspace."
->>>>>>> b529ba9c
                 )
         token = AccountService.login(account, ip_address=get_remote_ip(request))
 
