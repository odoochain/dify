--- conflicted
+++ resolved
@@ -5,15 +5,10 @@
 from core.app.entities.app_invoke_entities import InvokeFrom
 from core.workflow.entities.node_entities import UserFrom
 from core.workflow.entities.variable_pool import VariablePool
-<<<<<<< HEAD
-from core.workflow.enums import SystemVariable
+from core.workflow.enums import SystemVariableKey
 from core.workflow.graph_engine.entities.graph import Graph
 from core.workflow.graph_engine.entities.graph_init_params import GraphInitParams
 from core.workflow.graph_engine.entities.graph_runtime_state import GraphRuntimeState
-=======
-from core.workflow.enums import SystemVariableKey
-from core.workflow.nodes.base_node import UserFrom
->>>>>>> 715eb8fa
 from core.workflow.nodes.if_else.if_else_node import IfElseNode
 from extensions.ext_database import db
 from models.workflow import WorkflowNodeExecutionStatus, WorkflowType
@@ -50,8 +45,8 @@
 
     # construct variable pool
     pool = VariablePool(system_variables={
-        SystemVariable.FILES: [],
-        SystemVariable.USER_ID: 'aaa'
+        SystemVariableKey.FILES: [],
+        SystemVariableKey.USER_ID: 'aaa'
     }, user_inputs={})
     pool.add(['start', 'array_contains'], ['ab', 'def'])
     pool.add(['start', 'array_not_contains'], ['ac', 'def'])
@@ -255,8 +250,8 @@
 
     # construct variable pool
     pool = VariablePool(system_variables={
-        SystemVariable.FILES: [],
-        SystemVariable.USER_ID: 'aaa'
+        SystemVariableKey.FILES: [],
+        SystemVariableKey.USER_ID: 'aaa'
     }, user_inputs={}, environment_variables=[])
     pool.add(['start', 'array_contains'], ['1ab', 'def'])
     pool.add(['start', 'array_not_contains'], ['ab', 'def'])
@@ -291,17 +286,6 @@
         }
     )
 
-<<<<<<< HEAD
-=======
-    # construct variable pool
-    pool = VariablePool(system_variables={
-        SystemVariableKey.FILES: [],
-        SystemVariableKey.USER_ID: 'aaa'
-    }, user_inputs={}, environment_variables=[])
-    pool.add(['start', 'array_contains'], ['1ab', 'def'])
-    pool.add(['start', 'array_not_contains'], ['ab', 'def'])
-
->>>>>>> 715eb8fa
     # Mock db.session.close()
     db.session.close = MagicMock()
 
