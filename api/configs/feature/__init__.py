from typing import Annotated, Optional

from pydantic import AliasChoices, Field, HttpUrl, NegativeInt, NonNegativeInt, PositiveInt, computed_field
from pydantic_settings import BaseSettings

from configs.feature.hosted_service import HostedServiceConfig


class SecurityConfig(BaseSettings):
    """
    Security-related configurations for the application
    """

    SECRET_KEY: Optional[str] = Field(
        description="Secret key for secure session cookie signing."
        "Make sure you are changing this key for your deployment with a strong key."
        "Generate a strong key using `openssl rand -base64 42` or set via the `SECRET_KEY` environment variable.",
        default=None,
    )

    RESET_PASSWORD_TOKEN_EXPIRY_HOURS: PositiveInt = Field(
        description="Duration in hours for which a password reset token remains valid",
        default=24,
    )


class AppExecutionConfig(BaseSettings):
    """
    Configuration parameters for application execution
    """

    APP_MAX_EXECUTION_TIME: PositiveInt = Field(
        description="Maximum allowed execution time for the application in seconds",
        default=1200,
    )
    APP_MAX_ACTIVE_REQUESTS: NonNegativeInt = Field(
        description="Maximum number of concurrent active requests per app (0 for unlimited)",
        default=0,
    )


class CodeExecutionSandboxConfig(BaseSettings):
    """
    Configuration for the code execution sandbox environment
    """

    CODE_EXECUTION_ENDPOINT: HttpUrl = Field(
        description="URL endpoint for the code execution service",
        default="http://sandbox:8194",
    )

    CODE_EXECUTION_API_KEY: str = Field(
        description="API key for accessing the code execution service",
        default="dify-sandbox",
    )

    CODE_EXECUTION_CONNECT_TIMEOUT: Optional[float] = Field(
        description="Connection timeout in seconds for code execution requests",
        default=10.0,
    )

    CODE_EXECUTION_READ_TIMEOUT: Optional[float] = Field(
        description="Read timeout in seconds for code execution requests",
        default=60.0,
    )

    CODE_EXECUTION_WRITE_TIMEOUT: Optional[float] = Field(
        description="Write timeout in seconds for code execution request",
        default=10.0,
    )

    CODE_MAX_NUMBER: PositiveInt = Field(
        description="Maximum allowed numeric value in code execution",
        default=9223372036854775807,
    )

    CODE_MIN_NUMBER: NegativeInt = Field(
        description="Minimum allowed numeric value in code execution",
        default=-9223372036854775807,
    )

    CODE_MAX_DEPTH: PositiveInt = Field(
        description="Maximum allowed depth for nested structures in code execution",
        default=5,
    )

    CODE_MAX_PRECISION: PositiveInt = Field(
        description="mMaximum number of decimal places for floating-point numbers in code execution",
        default=20,
    )

    CODE_MAX_STRING_LENGTH: PositiveInt = Field(
        description="Maximum allowed length for strings in code execution",
        default=80000,
    )

    CODE_MAX_STRING_ARRAY_LENGTH: PositiveInt = Field(
        description="Maximum allowed length for string arrays in code execution",
        default=30,
    )

    CODE_MAX_OBJECT_ARRAY_LENGTH: PositiveInt = Field(
        description="Maximum allowed length for object arrays in code execution",
        default=30,
    )

    CODE_MAX_NUMBER_ARRAY_LENGTH: PositiveInt = Field(
        description="Maximum allowed length for numeric arrays in code execution",
        default=1000,
    )


class EndpointConfig(BaseSettings):
    """
    Configuration for various application endpoints and URLs
    """

    CONSOLE_API_URL: str = Field(
        description="Base URL for the console API,"
        "used for login authentication callback or notion integration callbacks",
        default="",
    )

    CONSOLE_WEB_URL: str = Field(
        description="Base URL for the console web interface," "used for frontend references and CORS configuration",
        default="",
    )

    SERVICE_API_URL: str = Field(
        description="Base URL for the service API, displayed to users for API access",
        default="",
    )

    APP_WEB_URL: str = Field(
        description="Base URL for the web application, used for frontend references",
        default="",
    )


class FileAccessConfig(BaseSettings):
    """
    Configuration for file access and handling
    """

    FILES_URL: str = Field(
        description="Base URL for file preview or download,"
        " used for frontend display and multi-model inputs"
        "Url is signed and has expiration time.",
        validation_alias=AliasChoices("FILES_URL", "CONSOLE_API_URL"),
        alias_priority=1,
        default="",
    )

    FILES_ACCESS_TIMEOUT: int = Field(
        description="Expiration time in seconds for file access URLs",
        default=300,
    )


class FileUploadConfig(BaseSettings):
    """
    Configuration for file upload limitations
    """

    UPLOAD_FILE_SIZE_LIMIT: NonNegativeInt = Field(
        description="Maximum allowed file size for uploads in megabytes",
        default=15,
    )

    UPLOAD_FILE_BATCH_LIMIT: NonNegativeInt = Field(
        description="Maximum number of files allowed in a single upload batch",
        default=5,
    )

    UPLOAD_IMAGE_FILE_SIZE_LIMIT: NonNegativeInt = Field(
        description="Maximum allowed image file size for uploads in megabytes",
        default=10,
    )

    BATCH_UPLOAD_LIMIT: NonNegativeInt = Field(
        description="Maximum number of files allowed in a batch upload operation",
        default=20,
    )


class HttpConfig(BaseSettings):
    """
    HTTP-related configurations for the application
    """

    API_COMPRESSION_ENABLED: bool = Field(
        description="Enable or disable gzip compression for HTTP responses",
        default=False,
    )

    inner_CONSOLE_CORS_ALLOW_ORIGINS: str = Field(
        description="Comma-separated list of allowed origins for CORS in the console",
        validation_alias=AliasChoices("CONSOLE_CORS_ALLOW_ORIGINS", "CONSOLE_WEB_URL"),
        default="",
    )

    @computed_field
    @property
    def CONSOLE_CORS_ALLOW_ORIGINS(self) -> list[str]:
        return self.inner_CONSOLE_CORS_ALLOW_ORIGINS.split(",")

    inner_WEB_API_CORS_ALLOW_ORIGINS: str = Field(
        description="",
        validation_alias=AliasChoices("WEB_API_CORS_ALLOW_ORIGINS"),
        default="*",
    )

    @computed_field
    @property
    def WEB_API_CORS_ALLOW_ORIGINS(self) -> list[str]:
        return self.inner_WEB_API_CORS_ALLOW_ORIGINS.split(",")

    HTTP_REQUEST_MAX_CONNECT_TIMEOUT: Annotated[
        PositiveInt, Field(ge=10, description="Maximum connection timeout in seconds for HTTP requests")
    ] = 10

    HTTP_REQUEST_MAX_READ_TIMEOUT: Annotated[
        PositiveInt, Field(ge=60, description="Maximum read timeout in seconds for HTTP requests")
    ] = 60

    HTTP_REQUEST_MAX_WRITE_TIMEOUT: Annotated[
        PositiveInt, Field(ge=10, description="Maximum write timeout in seconds for HTTP requests")
    ] = 20

    HTTP_REQUEST_NODE_MAX_BINARY_SIZE: PositiveInt = Field(
        description="Maximum allowed size in bytes for binary data in HTTP requests",
        default=10 * 1024 * 1024,
    )

    HTTP_REQUEST_NODE_MAX_TEXT_SIZE: PositiveInt = Field(
        description="Maximum allowed size in bytes for text data in HTTP requests",
        default=1 * 1024 * 1024,
    )

    SSRF_PROXY_HTTP_URL: Optional[str] = Field(
        description="Proxy URL for HTTP requests to prevent Server-Side Request Forgery (SSRF)",
        default=None,
    )

    SSRF_PROXY_HTTPS_URL: Optional[str] = Field(
        description="Proxy URL for HTTPS requests to prevent Server-Side Request Forgery (SSRF)",
        default=None,
    )


class InnerAPIConfig(BaseSettings):
    """
    Configuration for internal API functionality
    """

    INNER_API: bool = Field(
        description="Enable or disable the internal API",
        default=False,
    )

    INNER_API_KEY: Optional[str] = Field(
        description="API key for accessing the internal API",
        default=None,
    )


class LoggingConfig(BaseSettings):
    """
    Configuration for application logging
    """

    LOG_LEVEL: str = Field(
        description="Logging level, default to INFO. Set to ERROR for production environments.",
        default="INFO",
    )

    LOG_FILE: Optional[str] = Field(
        description="File path for log output.",
        default=None,
    )

    LOG_FORMAT: str = Field(
        description="Format string for log messages",
        default="%(asctime)s.%(msecs)03d %(levelname)s [%(threadName)s] [%(filename)s:%(lineno)d] - %(message)s",
    )

    LOG_DATEFORMAT: Optional[str] = Field(
        description="Date format string for log timestamps",
        default=None,
    )

    LOG_TZ: Optional[str] = Field(
        description="Timezone for log timestamps (e.g., 'America/New_York')",
        default=None,
    )


class ModelLoadBalanceConfig(BaseSettings):
    """
    Configuration for model load balancing
    """

    MODEL_LB_ENABLED: bool = Field(
        description="Enable or disable load balancing for models",
        default=False,
    )


class BillingConfig(BaseSettings):
    """
    Configuration for platform billing features
    """

    BILLING_ENABLED: bool = Field(
        description="Enable or disable billing functionality",
        default=False,
    )


class UpdateConfig(BaseSettings):
    """
    Configuration for application update checks
    """

    CHECK_UPDATE_URL: str = Field(
        description="URL to check for application updates",
        default="https://updates.dify.ai",
    )


class WorkflowConfig(BaseSettings):
    """
    Configuration for workflow execution
    """

    WORKFLOW_MAX_EXECUTION_STEPS: PositiveInt = Field(
        description="Maximum number of steps allowed in a single workflow execution",
        default=500,
    )

    WORKFLOW_MAX_EXECUTION_TIME: PositiveInt = Field(
        description="Maximum execution time in seconds for a single workflow",
        default=1200,
    )

    WORKFLOW_CALL_MAX_DEPTH: PositiveInt = Field(
        description="Maximum allowed depth for nested workflow calls",
        default=5,
    )

    MAX_VARIABLE_SIZE: PositiveInt = Field(
        description="Maximum size in bytes for a single variable in workflows. Default to 5KB.",
        default=5 * 1024,
    )


class OAuthConfig(BaseSettings):
    """
    Configuration for OAuth authentication
    """

    OAUTH_REDIRECT_PATH: str = Field(
        description="Redirect path for OAuth authentication callbacks",
        default="/console/api/oauth/authorize",
    )

    GITHUB_CLIENT_ID: Optional[str] = Field(
        description="GitHub OAuth client secret",
        default=None,
    )

    GITHUB_CLIENT_SECRET: Optional[str] = Field(
        description="GitHub OAuth client secret",
        default=None,
    )

    GOOGLE_CLIENT_ID: Optional[str] = Field(
        description="Google OAuth client ID",
        default=None,
    )

    GOOGLE_CLIENT_SECRET: Optional[str] = Field(
        description="Google OAuth client secret",
        default=None,
    )


class ModerationConfig(BaseSettings):
    """
    Configuration for content moderation
    """

    MODERATION_BUFFER_SIZE: PositiveInt = Field(
        description="Size of the buffer for content moderation processing",
        default=300,
    )


class ToolConfig(BaseSettings):
    """
    Configuration for tool management
    """

    TOOL_ICON_CACHE_MAX_AGE: PositiveInt = Field(
        description="Maximum age in seconds for caching tool icons",
        default=3600,
    )


class MailConfig(BaseSettings):
    """
    Configuration for email services
    """

    MAIL_TYPE: Optional[str] = Field(
        description="Email service provider type ('smtp' or 'resend'), default to None.",
        default=None,
    )

    MAIL_DEFAULT_SEND_FROM: Optional[str] = Field(
        description="Default email address to use as the sender",
        default=None,
    )

    RESEND_API_KEY: Optional[str] = Field(
        description="API key for Resend email service",
        default=None,
    )

    RESEND_API_URL: Optional[str] = Field(
        description="API URL for Resend email service",
        default=None,
    )

    SMTP_SERVER: Optional[str] = Field(
        description="SMTP server hostname",
        default=None,
    )

    SMTP_PORT: Optional[int] = Field(
        description="SMTP server port number",
        default=465,
    )

    SMTP_USERNAME: Optional[str] = Field(
        description="Username for SMTP authentication",
        default=None,
    )

    SMTP_PASSWORD: Optional[str] = Field(
        description="Password for SMTP authentication",
        default=None,
    )

    SMTP_USE_TLS: bool = Field(
        description="Enable TLS encryption for SMTP connections",
        default=False,
    )

    SMTP_OPPORTUNISTIC_TLS: bool = Field(
        description="Enable opportunistic TLS for SMTP connections",
        default=False,
    )


class RagEtlConfig(BaseSettings):
    """
    Configuration for RAG ETL processes
    """

    ETL_TYPE: str = Field(
        description="RAG ETL type ('dify' or 'Unstructured'), default to 'dify'",
        default="dify",
    )

    KEYWORD_DATA_SOURCE_TYPE: str = Field(
        description="Data source type for keyword extraction"
        " ('database' or other supported types), default to 'database'",
        default="database",
    )

    UNSTRUCTURED_API_URL: Optional[str] = Field(
        description="API URL for Unstructured.io service",
        default=None,
    )

    UNSTRUCTURED_API_KEY: Optional[str] = Field(
        description="API key for Unstructured.io service",
        default=None,
    )


class DataSetConfig(BaseSettings):
    """
    Configuration for dataset management
    """

    CLEAN_DAY_SETTING: PositiveInt = Field(
        description="Interval in days for dataset cleanup operations",
        default=30,
    )

    DATASET_OPERATOR_ENABLED: bool = Field(
        description="Enable or disable dataset operator functionality",
        default=False,
    )

<<<<<<< HEAD
    TIDB_SERVERLESS_NUMBER: PositiveInt = Field(
        description='number of tidb serverless cluster',
        default=500,
    )
=======
>>>>>>> fd226d39

class WorkspaceConfig(BaseSettings):
    """
    Configuration for workspace management
    """

    INVITE_EXPIRY_HOURS: PositiveInt = Field(
        description="Expiration time in hours for workspace invitation links",
        default=72,
    )


class IndexingConfig(BaseSettings):
    """
    Configuration for indexing operations
    """

    INDEXING_MAX_SEGMENTATION_TOKENS_LENGTH: PositiveInt = Field(
        description="Maximum token length for text segmentation during indexing",
        default=1000,
    )


class ImageFormatConfig(BaseSettings):
    MULTIMODAL_SEND_IMAGE_FORMAT: str = Field(
        description="Format for sending images in multimodal contexts ('base64' or 'url'), default is base64",
        default="base64",
    )


class CeleryBeatConfig(BaseSettings):
    CELERY_BEAT_SCHEDULER_TIME: int = Field(
        description="Interval in days for Celery Beat scheduler execution, default to 1 day",
        default=1,
    )


class PositionConfig(BaseSettings):
    POSITION_PROVIDER_PINS: str = Field(
        description="Comma-separated list of pinned model providers",
        default="",
    )

    POSITION_PROVIDER_INCLUDES: str = Field(
        description="Comma-separated list of included model providers",
        default="",
    )

    POSITION_PROVIDER_EXCLUDES: str = Field(
        description="Comma-separated list of excluded model providers",
        default="",
    )

    POSITION_TOOL_PINS: str = Field(
        description="Comma-separated list of pinned tools",
        default="",
    )

    POSITION_TOOL_INCLUDES: str = Field(
        description="Comma-separated list of included tools",
        default="",
    )

    POSITION_TOOL_EXCLUDES: str = Field(
        description="Comma-separated list of excluded tools",
        default="",
    )

    @computed_field
    def POSITION_PROVIDER_PINS_LIST(self) -> list[str]:
        return [item.strip() for item in self.POSITION_PROVIDER_PINS.split(",") if item.strip() != ""]

    @computed_field
    def POSITION_PROVIDER_INCLUDES_SET(self) -> set[str]:
        return {item.strip() for item in self.POSITION_PROVIDER_INCLUDES.split(",") if item.strip() != ""}

    @computed_field
    def POSITION_PROVIDER_EXCLUDES_SET(self) -> set[str]:
        return {item.strip() for item in self.POSITION_PROVIDER_EXCLUDES.split(",") if item.strip() != ""}

    @computed_field
    def POSITION_TOOL_PINS_LIST(self) -> list[str]:
        return [item.strip() for item in self.POSITION_TOOL_PINS.split(",") if item.strip() != ""]

    @computed_field
    def POSITION_TOOL_INCLUDES_SET(self) -> set[str]:
        return {item.strip() for item in self.POSITION_TOOL_INCLUDES.split(",") if item.strip() != ""}

    @computed_field
    def POSITION_TOOL_EXCLUDES_SET(self) -> set[str]:
        return {item.strip() for item in self.POSITION_TOOL_EXCLUDES.split(",") if item.strip() != ""}


class FeatureConfig(
    # place the configs in alphabet order
    AppExecutionConfig,
    BillingConfig,
    CodeExecutionSandboxConfig,
    DataSetConfig,
    EndpointConfig,
    FileAccessConfig,
    FileUploadConfig,
    HttpConfig,
    ImageFormatConfig,
    InnerAPIConfig,
    IndexingConfig,
    LoggingConfig,
    MailConfig,
    ModelLoadBalanceConfig,
    ModerationConfig,
    OAuthConfig,
    RagEtlConfig,
    SecurityConfig,
    ToolConfig,
    UpdateConfig,
    WorkflowConfig,
    WorkspaceConfig,
    PositionConfig,
    # hosted services config
    HostedServiceConfig,
    CeleryBeatConfig,
):
    pass<|MERGE_RESOLUTION|>--- conflicted
+++ resolved
@@ -505,13 +505,11 @@
         default=False,
     )
 
-<<<<<<< HEAD
+
     TIDB_SERVERLESS_NUMBER: PositiveInt = Field(
         description='number of tidb serverless cluster',
         default=500,
     )
-=======
->>>>>>> fd226d39
 
 class WorkspaceConfig(BaseSettings):
     """
