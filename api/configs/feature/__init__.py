--- conflicted
+++ resolved
@@ -20,20 +20,11 @@
     Security-related configurations for the application
     """
 
-<<<<<<< HEAD
-    SECRET_KEY: str = Field(
-        description="Your App secret key will be used for securely signing the session cookie"
-        "Make sure you are changing this key for your deployment with a strong key."
-        "You can generate a strong key using `openssl rand -base64 42`."
-        "Alternatively you can set it with `SECRET_KEY` environment variable.",
-        default="",
-=======
     SECRET_KEY: Optional[str] = Field(
         description="Secret key for secure session cookie signing."
         "Make sure you are changing this key for your deployment with a strong key."
         "Generate a strong key using `openssl rand -base64 42` or set via the `SECRET_KEY` environment variable.",
         default=None,
->>>>>>> 39ffa67a
     )
 
     RESET_PASSWORD_TOKEN_EXPIRY_HOURS: PositiveInt = Field(
@@ -563,13 +554,8 @@
 
 
 class ImageFormatConfig(BaseSettings):
-<<<<<<< HEAD
-    MULTIMODAL_SEND_IMAGE_FORMAT: Literal["base64", "url"] = Field(
-        description="multi model send image format, support base64, url, default is base64",
-=======
     MULTIMODAL_SEND_IMAGE_FORMAT: str = Field(
         description="Format for sending images in multimodal contexts ('base64' or 'url'), default is base64",
->>>>>>> 39ffa67a
         default="base64",
     )
 
