--- conflicted
+++ resolved
@@ -674,16 +674,6 @@
             if open_id is not None or provider is not None:
                 AccountService.link_account_integrate(provider, open_id, account)
 
-<<<<<<< HEAD
-            if not dify_config.ALLOW_CREATE_WORKSPACE:
-                logging.error("Register failed: Not allowed to create workspace.")
-                raise WorkSpaceNotAllowedCreateError()
-
-            tenant = TenantService.create_tenant(f"{account.name}'s Workspace")
-            TenantService.create_tenant_member(tenant, account, role="owner")
-            account.current_tenant = tenant
-            tenant_was_created.send(tenant)
-=======
             if dify_config.EDITION != "SELF_HOSTED":
                 if not dify_config.ALLOW_CREATE_WORKSPACE:
                     raise WorkSpaceNotAllowedCreateError()
@@ -696,7 +686,6 @@
                 tenant = Tenant.query.first()
                 TenantService.create_tenant_member(tenant, account, role="user")
                 account.current_tenant = tenant
->>>>>>> 7ad6c32a
 
             db.session.commit()
         except WorkSpaceNotAllowedCreateError:
