import datetime
import json
import logging
import random
import time
import uuid
from typing import Optional

from flask_login import current_user
from sqlalchemy import func

from configs import dify_config
from core.errors.error import LLMBadRequestError, ProviderTokenNotInitError
from core.model_manager import ModelManager
from core.model_runtime.entities.model_entities import ModelType
from core.rag.datasource.keyword.keyword_factory import Keyword
from core.rag.models.document import Document as RAGDocument
from core.rag.retrieval.retrival_methods import RetrievalMethod
from events.dataset_event import dataset_was_deleted
from events.document_event import document_was_deleted
from extensions.ext_database import db
from extensions.ext_redis import redis_client
from libs import helper
from models.account import Account, TenantAccountRole
from models.dataset import (
    AppDatasetJoin,
    Dataset,
    DatasetCollectionBinding,
    DatasetPermission,
    DatasetPermissionEnum,
    DatasetProcessRule,
    DatasetQuery,
    Document,
    DocumentSegment,
)
from models.model import UploadFile
from models.source import DataSourceOauthBinding
from services.errors.account import NoPermissionError
from services.errors.dataset import DatasetNameDuplicateError
from services.errors.document import DocumentIndexingError
from services.errors.file import FileNotExistsError
from services.feature_service import FeatureModel, FeatureService
from services.tag_service import TagService
from services.vector_service import VectorService
from tasks.clean_notion_document_task import clean_notion_document_task
from tasks.deal_dataset_vector_index_task import deal_dataset_vector_index_task
from tasks.delete_segment_from_index_task import delete_segment_from_index_task
from tasks.disable_segment_from_index_task import disable_segment_from_index_task
from tasks.document_indexing_task import document_indexing_task
from tasks.document_indexing_update_task import document_indexing_update_task
from tasks.duplicate_document_indexing_task import duplicate_document_indexing_task
from tasks.recover_document_indexing_task import recover_document_indexing_task
from tasks.retry_document_indexing_task import retry_document_indexing_task
from tasks.sync_website_document_indexing_task import sync_website_document_indexing_task


class DatasetService:
    @staticmethod
    def get_datasets(page, per_page, provider="vendor", tenant_id=None, user=None, search=None, tag_ids=None):
        query = Dataset.query.filter(Dataset.provider == provider, Dataset.tenant_id == tenant_id).order_by(
            Dataset.created_at.desc()
        )

        if user:
            # get permitted dataset ids
            dataset_permission = DatasetPermission.query.filter_by(account_id=user.id, tenant_id=tenant_id).all()
            permitted_dataset_ids = {dp.dataset_id for dp in dataset_permission} if dataset_permission else None

            if user.current_role == TenantAccountRole.DATASET_OPERATOR:
                # only show datasets that the user has permission to access
                if permitted_dataset_ids:
                    query = query.filter(Dataset.id.in_(permitted_dataset_ids))
                else:
                    return [], 0
            else:
                # show all datasets that the user has permission to access
                if permitted_dataset_ids:
                    query = query.filter(
                        db.or_(
                            Dataset.permission == DatasetPermissionEnum.ALL_TEAM,
                            db.and_(Dataset.permission == DatasetPermissionEnum.ONLY_ME, Dataset.created_by == user.id),
                            db.and_(
                                Dataset.permission == DatasetPermissionEnum.PARTIAL_TEAM,
                                Dataset.id.in_(permitted_dataset_ids),
                            ),
                        )
                    )
                else:
                    query = query.filter(
                        db.or_(
                            Dataset.permission == DatasetPermissionEnum.ALL_TEAM,
                            db.and_(Dataset.permission == DatasetPermissionEnum.ONLY_ME, Dataset.created_by == user.id),
                        )
                    )
        else:
            # if no user, only show datasets that are shared with all team members
            query = query.filter(Dataset.permission == DatasetPermissionEnum.ALL_TEAM)

        if search:
            query = query.filter(Dataset.name.ilike(f"%{search}%"))

        if tag_ids:
            target_ids = TagService.get_target_ids_by_tag_ids("knowledge", tenant_id, tag_ids)
            if target_ids:
                query = query.filter(Dataset.id.in_(target_ids))
            else:
                return [], 0

        datasets = query.paginate(page=page, per_page=per_page, max_per_page=100, error_out=False)

        return datasets.items, datasets.total

    @staticmethod
    def get_process_rules(dataset_id):
        # get the latest process rule
        dataset_process_rule = (
            db.session.query(DatasetProcessRule)
            .filter(DatasetProcessRule.dataset_id == dataset_id)
            .order_by(DatasetProcessRule.created_at.desc())
            .limit(1)
            .one_or_none()
        )
        if dataset_process_rule:
            mode = dataset_process_rule.mode
            rules = dataset_process_rule.rules_dict
        else:
            mode = DocumentService.DEFAULT_RULES["mode"]
            rules = DocumentService.DEFAULT_RULES["rules"]
        return {"mode": mode, "rules": rules}

    @staticmethod
    def get_datasets_by_ids(ids, tenant_id):
        datasets = Dataset.query.filter(Dataset.id.in_(ids), Dataset.tenant_id == tenant_id).paginate(
            page=1, per_page=len(ids), max_per_page=len(ids), error_out=False
        )
        return datasets.items, datasets.total

    @staticmethod
    def create_empty_dataset(
        tenant_id: str, name: str, indexing_technique: Optional[str], account: Account, permission: Optional[str] = None
    ):
        # check if dataset name already exists
        if Dataset.query.filter_by(name=name, tenant_id=tenant_id).first():
            raise DatasetNameDuplicateError(f"Dataset with name {name} already exists.")
        embedding_model = None
        if indexing_technique == "high_quality":
            model_manager = ModelManager()
            embedding_model = model_manager.get_default_model_instance(
                tenant_id=tenant_id, model_type=ModelType.TEXT_EMBEDDING
            )
        dataset = Dataset(name=name, indexing_technique=indexing_technique)
        # dataset = Dataset(name=name, provider=provider, config=config)
        dataset.created_by = account.id
        dataset.updated_by = account.id
        dataset.tenant_id = tenant_id
        dataset.embedding_model_provider = embedding_model.provider if embedding_model else None
        dataset.embedding_model = embedding_model.model if embedding_model else None
        dataset.permission = permission if permission else DatasetPermissionEnum.ONLY_ME
        db.session.add(dataset)
        db.session.commit()
        return dataset

    @staticmethod
    def get_dataset(dataset_id):
        return Dataset.query.filter_by(id=dataset_id).first()

    @staticmethod
    def check_dataset_model_setting(dataset):
        if dataset.indexing_technique == "high_quality":
            try:
                model_manager = ModelManager()
                model_manager.get_model_instance(
                    tenant_id=dataset.tenant_id,
                    provider=dataset.embedding_model_provider,
                    model_type=ModelType.TEXT_EMBEDDING,
                    model=dataset.embedding_model,
                )
            except LLMBadRequestError:
                raise ValueError(
                    "No Embedding Model available. Please configure a valid provider "
                    "in the Settings -> Model Provider."
                )
            except ProviderTokenNotInitError as ex:
                raise ValueError(f"The dataset in unavailable, due to: " f"{ex.description}")

    @staticmethod
    def check_embedding_model_setting(tenant_id: str, embedding_model_provider: str, embedding_model: str):
        try:
            model_manager = ModelManager()
            model_manager.get_model_instance(
                tenant_id=tenant_id,
                provider=embedding_model_provider,
                model_type=ModelType.TEXT_EMBEDDING,
                model=embedding_model,
            )
        except LLMBadRequestError:
            raise ValueError(
                "No Embedding Model available. Please configure a valid provider " "in the Settings -> Model Provider."
            )
        except ProviderTokenNotInitError as ex:
            raise ValueError(f"The dataset in unavailable, due to: " f"{ex.description}")

    @staticmethod
    def update_dataset(dataset_id, data, user):
        data.pop("partial_member_list", None)
        filtered_data = {k: v for k, v in data.items() if v is not None or k == "description"}
        dataset = DatasetService.get_dataset(dataset_id)
        DatasetService.check_dataset_permission(dataset, user)
        action = None
        if dataset.indexing_technique != data["indexing_technique"]:
            # if update indexing_technique
            if data["indexing_technique"] == "economy":
                action = "remove"
                filtered_data["embedding_model"] = None
                filtered_data["embedding_model_provider"] = None
                filtered_data["collection_binding_id"] = None
            elif data["indexing_technique"] == "high_quality":
                action = "add"
                # get embedding model setting
                try:
                    model_manager = ModelManager()
                    embedding_model = model_manager.get_model_instance(
                        tenant_id=current_user.current_tenant_id,
                        provider=data["embedding_model_provider"],
                        model_type=ModelType.TEXT_EMBEDDING,
                        model=data["embedding_model"],
                    )
                    filtered_data["embedding_model"] = embedding_model.model
                    filtered_data["embedding_model_provider"] = embedding_model.provider
                    dataset_collection_binding = DatasetCollectionBindingService.get_dataset_collection_binding(
                        embedding_model.provider, embedding_model.model
                    )
                    filtered_data["collection_binding_id"] = dataset_collection_binding.id
                except LLMBadRequestError:
                    raise ValueError(
                        "No Embedding Model available. Please configure a valid provider "
                        "in the Settings -> Model Provider."
                    )
                except ProviderTokenNotInitError as ex:
                    raise ValueError(ex.description)
        else:
            if (
                data["embedding_model_provider"] != dataset.embedding_model_provider
                or data["embedding_model"] != dataset.embedding_model
            ):
                action = "update"
                try:
                    model_manager = ModelManager()
                    embedding_model = model_manager.get_model_instance(
                        tenant_id=current_user.current_tenant_id,
                        provider=data["embedding_model_provider"],
                        model_type=ModelType.TEXT_EMBEDDING,
                        model=data["embedding_model"],
                    )
                    filtered_data["embedding_model"] = embedding_model.model
                    filtered_data["embedding_model_provider"] = embedding_model.provider
                    dataset_collection_binding = DatasetCollectionBindingService.get_dataset_collection_binding(
                        embedding_model.provider, embedding_model.model
                    )
                    filtered_data["collection_binding_id"] = dataset_collection_binding.id
                except LLMBadRequestError:
                    raise ValueError(
                        "No Embedding Model available. Please configure a valid provider "
                        "in the Settings -> Model Provider."
                    )
                except ProviderTokenNotInitError as ex:
                    raise ValueError(ex.description)

        filtered_data["updated_by"] = user.id
        filtered_data["updated_at"] = datetime.datetime.now()

        # update Retrieval model
        filtered_data["retrieval_model"] = data["retrieval_model"]

        dataset.query.filter_by(id=dataset_id).update(filtered_data)

        db.session.commit()
        if action:
            deal_dataset_vector_index_task.delay(dataset_id, action)
        return dataset

    @staticmethod
    def delete_dataset(dataset_id, user):
        dataset = DatasetService.get_dataset(dataset_id)

        if dataset is None:
            return False

        DatasetService.check_dataset_permission(dataset, user)

        dataset_was_deleted.send(dataset)

        db.session.delete(dataset)
        db.session.commit()
        return True

    @staticmethod
    def dataset_use_check(dataset_id) -> bool:
        count = AppDatasetJoin.query.filter_by(dataset_id=dataset_id).count()
        if count > 0:
            return True
        return False

    @staticmethod
    def check_dataset_permission(dataset, user):
        if dataset.tenant_id != user.current_tenant_id:
            logging.debug(f"User {user.id} does not have permission to access dataset {dataset.id}")
            raise NoPermissionError("You do not have permission to access this dataset.")
        if dataset.permission == DatasetPermissionEnum.ONLY_ME and dataset.created_by != user.id:
            logging.debug(f"User {user.id} does not have permission to access dataset {dataset.id}")
            raise NoPermissionError("You do not have permission to access this dataset.")
        if dataset.permission == "partial_members":
            user_permission = DatasetPermission.query.filter_by(dataset_id=dataset.id, account_id=user.id).first()
            if not user_permission and dataset.tenant_id != user.current_tenant_id and dataset.created_by != user.id:
                logging.debug(f"User {user.id} does not have permission to access dataset {dataset.id}")
                raise NoPermissionError("You do not have permission to access this dataset.")

    @staticmethod
    def check_dataset_operator_permission(user: Account = None, dataset: Dataset = None):
        if dataset.permission == DatasetPermissionEnum.ONLY_ME:
            if dataset.created_by != user.id:
                raise NoPermissionError("You do not have permission to access this dataset.")

        elif dataset.permission == DatasetPermissionEnum.PARTIAL_TEAM:
            if not any(
                dp.dataset_id == dataset.id for dp in DatasetPermission.query.filter_by(account_id=user.id).all()
            ):
                raise NoPermissionError("You do not have permission to access this dataset.")

    @staticmethod
    def get_dataset_queries(dataset_id: str, page: int, per_page: int):
        dataset_queries = (
            DatasetQuery.query.filter_by(dataset_id=dataset_id)
            .order_by(db.desc(DatasetQuery.created_at))
            .paginate(page=page, per_page=per_page, max_per_page=100, error_out=False)
        )
        return dataset_queries.items, dataset_queries.total

    @staticmethod
    def get_related_apps(dataset_id: str):
        return (
            AppDatasetJoin.query.filter(AppDatasetJoin.dataset_id == dataset_id)
            .order_by(db.desc(AppDatasetJoin.created_at))
            .all()
        )


class DocumentService:
    DEFAULT_RULES = {
        "mode": "custom",
        "rules": {
            "pre_processing_rules": [
                {"id": "remove_extra_spaces", "enabled": True},
                {"id": "remove_urls_emails", "enabled": False},
            ],
            "segmentation": {"delimiter": "\n", "max_tokens": 500, "chunk_overlap": 50},
        },
    }

    DOCUMENT_METADATA_SCHEMA = {
        "book": {
            "title": str,
            "language": str,
            "author": str,
            "publisher": str,
            "publication_date": str,
            "isbn": str,
            "category": str,
        },
        "web_page": {
            "title": str,
            "url": str,
            "language": str,
            "publish_date": str,
            "author/publisher": str,
            "topic/keywords": str,
            "description": str,
        },
        "paper": {
            "title": str,
            "language": str,
            "author": str,
            "publish_date": str,
            "journal/conference_name": str,
            "volume/issue/page_numbers": str,
            "doi": str,
            "topic/keywords": str,
            "abstract": str,
        },
        "social_media_post": {
            "platform": str,
            "author/username": str,
            "publish_date": str,
            "post_url": str,
            "topic/tags": str,
        },
        "wikipedia_entry": {
            "title": str,
            "language": str,
            "web_page_url": str,
            "last_edit_date": str,
            "editor/contributor": str,
            "summary/introduction": str,
        },
        "personal_document": {
            "title": str,
            "author": str,
            "creation_date": str,
            "last_modified_date": str,
            "document_type": str,
            "tags/category": str,
        },
        "business_document": {
            "title": str,
            "author": str,
            "creation_date": str,
            "last_modified_date": str,
            "document_type": str,
            "department/team": str,
        },
        "im_chat_log": {
            "chat_platform": str,
            "chat_participants/group_name": str,
            "start_date": str,
            "end_date": str,
            "summary": str,
        },
        "synced_from_notion": {
            "title": str,
            "language": str,
            "author/creator": str,
            "creation_date": str,
            "last_modified_date": str,
            "notion_page_link": str,
            "category/tags": str,
            "description": str,
        },
        "synced_from_github": {
            "repository_name": str,
            "repository_description": str,
            "repository_owner/organization": str,
            "code_filename": str,
            "code_file_path": str,
            "programming_language": str,
            "github_link": str,
            "open_source_license": str,
            "commit_date": str,
            "commit_author": str,
        },
        "others": dict,
    }

    @staticmethod
    def get_document(dataset_id: str, document_id: str) -> Optional[Document]:
        document = (
            db.session.query(Document).filter(Document.id == document_id, Document.dataset_id == dataset_id).first()
        )

        return document

    @staticmethod
    def get_document_by_id(document_id: str) -> Optional[Document]:
        document = db.session.query(Document).filter(Document.id == document_id).first()

        return document

    @staticmethod
    def get_document_by_dataset_id(dataset_id: str) -> list[Document]:
        documents = db.session.query(Document).filter(Document.dataset_id == dataset_id, Document.enabled == True).all()

        return documents

    @staticmethod
    def get_error_documents_by_dataset_id(dataset_id: str) -> list[Document]:
        documents = (
            db.session.query(Document)
            .filter(Document.dataset_id == dataset_id, Document.indexing_status.in_(["error", "paused"]))
            .all()
        )
        return documents

    @staticmethod
    def get_batch_documents(dataset_id: str, batch: str) -> list[Document]:
        documents = (
            db.session.query(Document)
            .filter(
                Document.batch == batch,
                Document.dataset_id == dataset_id,
                Document.tenant_id == current_user.current_tenant_id,
            )
            .all()
        )

        return documents

    @staticmethod
    def get_document_file_detail(file_id: str):
        file_detail = db.session.query(UploadFile).filter(UploadFile.id == file_id).one_or_none()
        return file_detail

    @staticmethod
    def check_archived(document):
        if document.archived:
            return True
        else:
            return False

    @staticmethod
    def delete_document(document):
        # trigger document_was_deleted signal
        file_id = None
        if document.data_source_type == "upload_file":
            if document.data_source_info:
                data_source_info = document.data_source_info_dict
                if data_source_info and "upload_file_id" in data_source_info:
                    file_id = data_source_info["upload_file_id"]
        document_was_deleted.send(
            document.id, dataset_id=document.dataset_id, doc_form=document.doc_form, file_id=file_id
        )

        db.session.delete(document)
        db.session.commit()

    @staticmethod
    def rename_document(dataset_id: str, document_id: str, name: str) -> Document:
        dataset = DatasetService.get_dataset(dataset_id)
        if not dataset:
            raise ValueError("Dataset not found.")

        document = DocumentService.get_document(dataset_id, document_id)

        if not document:
            raise ValueError("Document not found.")

        if document.tenant_id != current_user.current_tenant_id:
            raise ValueError("No permission.")

        document.name = name

        db.session.add(document)
        db.session.commit()

        return document

    @staticmethod
    def pause_document(document):
        if document.indexing_status not in ["waiting", "parsing", "cleaning", "splitting", "indexing"]:
            raise DocumentIndexingError()
        # update document to be paused
        document.is_paused = True
        document.paused_by = current_user.id
        document.paused_at = datetime.datetime.now(datetime.timezone.utc).replace(tzinfo=None)

        db.session.add(document)
        db.session.commit()
        # set document paused flag
        indexing_cache_key = "document_{}_is_paused".format(document.id)
        redis_client.setnx(indexing_cache_key, "True")

    @staticmethod
    def recover_document(document):
        if not document.is_paused:
            raise DocumentIndexingError()
        # update document to be recover
        document.is_paused = False
        document.paused_by = None
        document.paused_at = None

        db.session.add(document)
        db.session.commit()
        # delete paused flag
        indexing_cache_key = "document_{}_is_paused".format(document.id)
        redis_client.delete(indexing_cache_key)
        # trigger async task
        recover_document_indexing_task.delay(document.dataset_id, document.id)

    @staticmethod
    def retry_document(dataset_id: str, documents: list[Document]):
        for document in documents:
            # add retry flag
            retry_indexing_cache_key = "document_{}_is_retried".format(document.id)
            cache_result = redis_client.get(retry_indexing_cache_key)
            if cache_result is not None:
                raise ValueError("Document is being retried, please try again later")
            # retry document indexing
            document.indexing_status = "waiting"
            db.session.add(document)
            db.session.commit()

            redis_client.setex(retry_indexing_cache_key, 600, 1)
        # trigger async task
        document_ids = [document.id for document in documents]
        retry_document_indexing_task.delay(dataset_id, document_ids)

    @staticmethod
    def sync_website_document(dataset_id: str, document: Document):
        # add sync flag
        sync_indexing_cache_key = "document_{}_is_sync".format(document.id)
        cache_result = redis_client.get(sync_indexing_cache_key)
        if cache_result is not None:
            raise ValueError("Document is being synced, please try again later")
        # sync document indexing
        document.indexing_status = "waiting"
        data_source_info = document.data_source_info_dict
        data_source_info["mode"] = "scrape"
        document.data_source_info = json.dumps(data_source_info, ensure_ascii=False)
        db.session.add(document)
        db.session.commit()

        redis_client.setex(sync_indexing_cache_key, 600, 1)

        sync_website_document_indexing_task.delay(dataset_id, document.id)

    @staticmethod
    def get_documents_position(dataset_id):
        document = Document.query.filter_by(dataset_id=dataset_id).order_by(Document.position.desc()).first()
        if document:
            return document.position + 1
        else:
            return 1

    @staticmethod
    def save_document_with_dataset_id(
        dataset: Dataset,
        document_data: dict,
        account: Account,
        dataset_process_rule: Optional[DatasetProcessRule] = None,
        created_from: str = "web",
    ):
        # check document limit
        features = FeatureService.get_features(current_user.current_tenant_id)

        if features.billing.enabled:
            if "original_document_id" not in document_data or not document_data["original_document_id"]:
                count = 0
                if document_data["data_source"]["type"] == "upload_file":
                    upload_file_list = document_data["data_source"]["info_list"]["file_info_list"]["file_ids"]
                    count = len(upload_file_list)
                elif document_data["data_source"]["type"] == "notion_import":
                    notion_info_list = document_data["data_source"]["info_list"]["notion_info_list"]
                    for notion_info in notion_info_list:
                        count = count + len(notion_info["pages"])
                elif document_data["data_source"]["type"] == "website_crawl":
                    website_info = document_data["data_source"]["info_list"]["website_info_list"]
                    count = len(website_info["urls"])
                batch_upload_limit = int(dify_config.BATCH_UPLOAD_LIMIT)
                if count > batch_upload_limit:
                    raise ValueError(f"You have reached the batch upload limit of {batch_upload_limit}.")

                DocumentService.check_documents_upload_quota(count, features)

        # if dataset is empty, update dataset data_source_type
        if not dataset.data_source_type:
            dataset.data_source_type = document_data["data_source"]["type"]

        if not dataset.indexing_technique:
            if (
                "indexing_technique" not in document_data
                or document_data["indexing_technique"] not in Dataset.INDEXING_TECHNIQUE_LIST
            ):
                raise ValueError("Indexing technique is required")

            dataset.indexing_technique = document_data["indexing_technique"]
            if document_data["indexing_technique"] == "high_quality":
                model_manager = ModelManager()
                embedding_model = model_manager.get_default_model_instance(
                    tenant_id=current_user.current_tenant_id, model_type=ModelType.TEXT_EMBEDDING
                )
                dataset.embedding_model = embedding_model.model
                dataset.embedding_model_provider = embedding_model.provider
                dataset_collection_binding = DatasetCollectionBindingService.get_dataset_collection_binding(
                    embedding_model.provider, embedding_model.model
                )
                dataset.collection_binding_id = dataset_collection_binding.id
                if not dataset.retrieval_model:
                    default_retrieval_model = {
                        "search_method": RetrievalMethod.SEMANTIC_SEARCH.value,
                        "reranking_enable": False,
                        "reranking_model": {"reranking_provider_name": "", "reranking_model_name": ""},
                        "top_k": 2,
                        "score_threshold_enabled": False,
                    }

                    dataset.retrieval_model = (
                        document_data.get("retrieval_model")
                        if document_data.get("retrieval_model")
                        else default_retrieval_model
                    )

        documents = []
        batch = time.strftime("%Y%m%d%H%M%S") + str(random.randint(100000, 999999))
        if document_data.get("original_document_id"):
            document = DocumentService.update_document_with_dataset_id(dataset, document_data, account)
            documents.append(document)
        else:
            # save process rule
            if not dataset_process_rule:
                process_rule = document_data["process_rule"]
                if process_rule["mode"] == "custom":
                    dataset_process_rule = DatasetProcessRule(
                        dataset_id=dataset.id,
                        mode=process_rule["mode"],
                        rules=json.dumps(process_rule["rules"]),
                        created_by=account.id,
                    )
                elif process_rule["mode"] == "automatic":
                    dataset_process_rule = DatasetProcessRule(
                        dataset_id=dataset.id,
                        mode=process_rule["mode"],
                        rules=json.dumps(DatasetProcessRule.AUTOMATIC_RULES),
                        created_by=account.id,
                    )
                db.session.add(dataset_process_rule)
                db.session.commit()
            position = DocumentService.get_documents_position(dataset.id)
            document_ids = []
            duplicate_document_ids = []
            if document_data["data_source"]["type"] == "upload_file":
                upload_file_list = document_data["data_source"]["info_list"]["file_info_list"]["file_ids"]
                for file_id in upload_file_list:
                    file = (
                        db.session.query(UploadFile)
                        .filter(UploadFile.tenant_id == dataset.tenant_id, UploadFile.id == file_id)
                        .first()
                    )

                    # raise error if file not found
                    if not file:
                        raise FileNotExistsError()

                    file_name = file.name
                    data_source_info = {
                        "upload_file_id": file_id,
                    }
                    # check duplicate
                    if document_data.get("duplicate", False):
                        document = Document.query.filter_by(
                            dataset_id=dataset.id,
                            tenant_id=current_user.current_tenant_id,
                            data_source_type="upload_file",
                            enabled=True,
                            name=file_name,
                        ).first()
                        if document:
                            document.dataset_process_rule_id = dataset_process_rule.id
                            document.updated_at = datetime.datetime.utcnow()
                            document.created_from = created_from
                            document.doc_form = document_data["doc_form"]
                            document.doc_language = document_data["doc_language"]
                            document.data_source_info = json.dumps(data_source_info)
                            document.batch = batch
                            document.indexing_status = "waiting"
                            db.session.add(document)
                            documents.append(document)
                            duplicate_document_ids.append(document.id)
                            continue
                    document = DocumentService.build_document(
                        dataset,
                        dataset_process_rule.id,
                        document_data["data_source"]["type"],
                        document_data["doc_form"],
                        document_data["doc_language"],
                        data_source_info,
                        created_from,
                        position,
                        account,
                        file_name,
                        batch,
                    )
                    db.session.add(document)
                    db.session.flush()
                    document_ids.append(document.id)
                    documents.append(document)
                    position += 1
            elif document_data["data_source"]["type"] == "notion_import":
                notion_info_list = document_data["data_source"]["info_list"]["notion_info_list"]
                exist_page_ids = []
                exist_document = {}
                documents = Document.query.filter_by(
                    dataset_id=dataset.id,
                    tenant_id=current_user.current_tenant_id,
                    data_source_type="notion_import",
                    enabled=True,
                ).all()
                if documents:
                    for document in documents:
                        data_source_info = json.loads(document.data_source_info)
                        exist_page_ids.append(data_source_info["notion_page_id"])
                        exist_document[data_source_info["notion_page_id"]] = document.id
                for notion_info in notion_info_list:
                    workspace_id = notion_info["workspace_id"]
                    data_source_binding = DataSourceOauthBinding.query.filter(
                        db.and_(
                            DataSourceOauthBinding.tenant_id == current_user.current_tenant_id,
                            DataSourceOauthBinding.provider == "notion",
                            DataSourceOauthBinding.disabled == False,
                            DataSourceOauthBinding.source_info["workspace_id"] == f'"{workspace_id}"',
                        )
                    ).first()
                    if not data_source_binding:
                        raise ValueError("Data source binding not found.")
                    for page in notion_info["pages"]:
                        if page["page_id"] not in exist_page_ids:
                            data_source_info = {
                                "notion_workspace_id": workspace_id,
                                "notion_page_id": page["page_id"],
                                "notion_page_icon": page["page_icon"],
                                "type": page["type"],
                            }
                            document = DocumentService.build_document(
                                dataset,
                                dataset_process_rule.id,
                                document_data["data_source"]["type"],
                                document_data["doc_form"],
                                document_data["doc_language"],
                                data_source_info,
                                created_from,
                                position,
                                account,
                                page["page_name"],
                                batch,
                            )
                            db.session.add(document)
                            db.session.flush()
                            document_ids.append(document.id)
                            documents.append(document)
                            position += 1
                        else:
                            exist_document.pop(page["page_id"])
                # delete not selected documents
                if len(exist_document) > 0:
                    clean_notion_document_task.delay(list(exist_document.values()), dataset.id)
            elif document_data["data_source"]["type"] == "website_crawl":
                website_info = document_data["data_source"]["info_list"]["website_info_list"]
                urls = website_info["urls"]
                for url in urls:
                    data_source_info = {
                        "url": url,
                        "provider": website_info["provider"],
                        "job_id": website_info["job_id"],
                        "only_main_content": website_info.get("only_main_content", False),
                        "mode": "crawl",
                    }
                    if len(url) > 255:
                        document_name = url[:200] + "..."
                    else:
                        document_name = url
                    document = DocumentService.build_document(
                        dataset,
                        dataset_process_rule.id,
                        document_data["data_source"]["type"],
                        document_data["doc_form"],
                        document_data["doc_language"],
                        data_source_info,
                        created_from,
                        position,
                        account,
                        document_name,
                        batch,
                    )
                    db.session.add(document)
                    db.session.flush()
                    document_ids.append(document.id)
                    documents.append(document)
                    position += 1
            db.session.commit()

            # trigger async task
            if document_ids:
                document_indexing_task.delay(dataset.id, document_ids)
            if duplicate_document_ids:
                duplicate_document_indexing_task.delay(dataset.id, duplicate_document_ids)

        return documents, batch

    @staticmethod
    def check_documents_upload_quota(count: int, features: FeatureModel):
        can_upload_size = features.documents_upload_quota.limit - features.documents_upload_quota.size
        if count > can_upload_size:
            raise ValueError(
                f"You have reached the limit of your subscription. Only {can_upload_size} documents can be uploaded."
            )

    @staticmethod
    def build_document(
        dataset: Dataset,
        process_rule_id: str,
        data_source_type: str,
        document_form: str,
        document_language: str,
        data_source_info: dict,
        created_from: str,
        position: int,
        account: Account,
        name: str,
        batch: str,
    ):
        document = Document(
            tenant_id=dataset.tenant_id,
            dataset_id=dataset.id,
            position=position,
            data_source_type=data_source_type,
            data_source_info=json.dumps(data_source_info),
            dataset_process_rule_id=process_rule_id,
            batch=batch,
            name=name,
            created_from=created_from,
            created_by=account.id,
            doc_form=document_form,
            doc_language=document_language,
        )
        return document

    @staticmethod
    def get_tenant_documents_count():
        documents_count = Document.query.filter(
            Document.completed_at.isnot(None),
            Document.enabled == True,
            Document.archived == False,
            Document.tenant_id == current_user.current_tenant_id,
        ).count()
        return documents_count

    @staticmethod
    def update_document_with_dataset_id(
        dataset: Dataset,
        document_data: dict,
        account: Account,
        dataset_process_rule: Optional[DatasetProcessRule] = None,
        created_from: str = "web",
    ):
        DatasetService.check_dataset_model_setting(dataset)
        document = DocumentService.get_document(dataset.id, document_data["original_document_id"])
        if document.display_status != "available":
            raise ValueError("Document is not available")
        # update document name
        if document_data.get("name"):
            document.name = document_data["name"]
        # save process rule
        if document_data.get("process_rule"):
            process_rule = document_data["process_rule"]
            if process_rule["mode"] == "custom":
                dataset_process_rule = DatasetProcessRule(
                    dataset_id=dataset.id,
                    mode=process_rule["mode"],
                    rules=json.dumps(process_rule["rules"]),
                    created_by=account.id,
                )
            elif process_rule["mode"] == "automatic":
                dataset_process_rule = DatasetProcessRule(
                    dataset_id=dataset.id,
                    mode=process_rule["mode"],
                    rules=json.dumps(DatasetProcessRule.AUTOMATIC_RULES),
                    created_by=account.id,
                )
            db.session.add(dataset_process_rule)
            db.session.commit()
            document.dataset_process_rule_id = dataset_process_rule.id
        # update document data source
        if document_data.get("data_source"):
            file_name = ""
            data_source_info = {}
            if document_data["data_source"]["type"] == "upload_file":
                upload_file_list = document_data["data_source"]["info_list"]["file_info_list"]["file_ids"]
                for file_id in upload_file_list:
                    file = (
                        db.session.query(UploadFile)
                        .filter(UploadFile.tenant_id == dataset.tenant_id, UploadFile.id == file_id)
                        .first()
                    )

                    # raise error if file not found
                    if not file:
                        raise FileNotExistsError()

                    file_name = file.name
                    data_source_info = {
                        "upload_file_id": file_id,
                    }
            elif document_data["data_source"]["type"] == "notion_import":
                notion_info_list = document_data["data_source"]["info_list"]["notion_info_list"]
                for notion_info in notion_info_list:
                    workspace_id = notion_info["workspace_id"]
                    data_source_binding = DataSourceOauthBinding.query.filter(
                        db.and_(
                            DataSourceOauthBinding.tenant_id == current_user.current_tenant_id,
                            DataSourceOauthBinding.provider == "notion",
                            DataSourceOauthBinding.disabled == False,
                            DataSourceOauthBinding.source_info["workspace_id"] == f'"{workspace_id}"',
                        )
                    ).first()
                    if not data_source_binding:
                        raise ValueError("Data source binding not found.")
                    for page in notion_info["pages"]:
                        data_source_info = {
                            "notion_workspace_id": workspace_id,
                            "notion_page_id": page["page_id"],
                            "notion_page_icon": page["page_icon"],
                            "type": page["type"],
                        }
            elif document_data["data_source"]["type"] == "website_crawl":
                website_info = document_data["data_source"]["info_list"]["website_info_list"]
                urls = website_info["urls"]
                for url in urls:
                    data_source_info = {
                        "url": url,
                        "provider": website_info["provider"],
                        "job_id": website_info["job_id"],
                        "only_main_content": website_info.get("only_main_content", False),
                        "mode": "crawl",
                    }
            document.data_source_type = document_data["data_source"]["type"]
            document.data_source_info = json.dumps(data_source_info)
            document.name = file_name
        # update document to be waiting
        document.indexing_status = "waiting"
        document.completed_at = None
        document.processing_started_at = None
        document.parsing_completed_at = None
        document.cleaning_completed_at = None
        document.splitting_completed_at = None
        document.updated_at = datetime.datetime.now(datetime.timezone.utc).replace(tzinfo=None)
        document.created_from = created_from
        document.doc_form = document_data["doc_form"]
        db.session.add(document)
        db.session.commit()
        # update document segment
        update_params = {DocumentSegment.status: "re_segment"}
        DocumentSegment.query.filter_by(document_id=document.id).update(update_params)
        db.session.commit()
        # trigger async task
        document_indexing_update_task.delay(document.dataset_id, document.id)
        return document

    @staticmethod
    def save_document_without_dataset_id(tenant_id: str, document_data: dict, account: Account):
        features = FeatureService.get_features(current_user.current_tenant_id)

        if features.billing.enabled:
            count = 0
            if document_data["data_source"]["type"] == "upload_file":
                upload_file_list = document_data["data_source"]["info_list"]["file_info_list"]["file_ids"]
                count = len(upload_file_list)
            elif document_data["data_source"]["type"] == "notion_import":
                notion_info_list = document_data["data_source"]["info_list"]["notion_info_list"]
                for notion_info in notion_info_list:
                    count = count + len(notion_info["pages"])
            elif document_data["data_source"]["type"] == "website_crawl":
                website_info = document_data["data_source"]["info_list"]["website_info_list"]
                count = len(website_info["urls"])
            batch_upload_limit = int(dify_config.BATCH_UPLOAD_LIMIT)
            if count > batch_upload_limit:
                raise ValueError(f"You have reached the batch upload limit of {batch_upload_limit}.")

            DocumentService.check_documents_upload_quota(count, features)

        dataset_collection_binding_id = None
        retrieval_model = None
<<<<<<< HEAD
        if document_data["indexing_technique"] == "high_quality":
            model_manager = ModelManager()
            embedding_model = model_manager.get_default_model_instance(
                tenant_id=current_user.current_tenant_id, model_type=ModelType.TEXT_EMBEDDING
            )
            dataset_collection_binding = DatasetCollectionBindingService.get_dataset_collection_binding(
                embedding_model.provider, embedding_model.model
=======
        if document_data['indexing_technique'] == 'high_quality':
            dataset_collection_binding = DatasetCollectionBindingService.get_dataset_collection_binding(
                document_data['embedding_model_provider'],
                document_data['embedding_model']
>>>>>>> a7d5cc5d
            )
            dataset_collection_binding_id = dataset_collection_binding.id
            if document_data.get("retrieval_model"):
                retrieval_model = document_data["retrieval_model"]
            else:
                default_retrieval_model = {
                    "search_method": RetrievalMethod.SEMANTIC_SEARCH.value,
                    "reranking_enable": False,
                    "reranking_model": {"reranking_provider_name": "", "reranking_model_name": ""},
                    "top_k": 2,
                    "score_threshold_enabled": False,
                }
                retrieval_model = default_retrieval_model
        # save dataset
        dataset = Dataset(
            tenant_id=tenant_id,
            name="",
            data_source_type=document_data["data_source"]["type"],
            indexing_technique=document_data.get('indexing_technique', 'high_quality'),
            created_by=account.id,
            embedding_model=document_data.get('embedding_model', None),
            embedding_model_provider=document_data.get('embedding_model_provider', None),
            collection_binding_id=dataset_collection_binding_id,
            retrieval_model=retrieval_model,
        )

        db.session.add(dataset)
        db.session.flush()

        documents, batch = DocumentService.save_document_with_dataset_id(dataset, document_data, account)

        cut_length = 18
        cut_name = documents[0].name[:cut_length]
        dataset.name = cut_name + "..."
        dataset.description = "useful for when you want to answer queries about the " + documents[0].name
        db.session.commit()

        return dataset, documents, batch

    @classmethod
    def document_create_args_validate(cls, args: dict):
        if "original_document_id" not in args or not args["original_document_id"]:
            DocumentService.data_source_args_validate(args)
            DocumentService.process_rule_args_validate(args)
        else:
            if ("data_source" not in args and not args["data_source"]) and (
                "process_rule" not in args and not args["process_rule"]
            ):
                raise ValueError("Data source or Process rule is required")
            else:
                if args.get("data_source"):
                    DocumentService.data_source_args_validate(args)
                if args.get("process_rule"):
                    DocumentService.process_rule_args_validate(args)

    @classmethod
    def data_source_args_validate(cls, args: dict):
        if "data_source" not in args or not args["data_source"]:
            raise ValueError("Data source is required")

        if not isinstance(args["data_source"], dict):
            raise ValueError("Data source is invalid")

        if "type" not in args["data_source"] or not args["data_source"]["type"]:
            raise ValueError("Data source type is required")

        if args["data_source"]["type"] not in Document.DATA_SOURCES:
            raise ValueError("Data source type is invalid")

        if "info_list" not in args["data_source"] or not args["data_source"]["info_list"]:
            raise ValueError("Data source info is required")

        if args["data_source"]["type"] == "upload_file":
            if (
                "file_info_list" not in args["data_source"]["info_list"]
                or not args["data_source"]["info_list"]["file_info_list"]
            ):
                raise ValueError("File source info is required")
        if args["data_source"]["type"] == "notion_import":
            if (
                "notion_info_list" not in args["data_source"]["info_list"]
                or not args["data_source"]["info_list"]["notion_info_list"]
            ):
                raise ValueError("Notion source info is required")
        if args["data_source"]["type"] == "website_crawl":
            if (
                "website_info_list" not in args["data_source"]["info_list"]
                or not args["data_source"]["info_list"]["website_info_list"]
            ):
                raise ValueError("Website source info is required")

    @classmethod
    def process_rule_args_validate(cls, args: dict):
        if "process_rule" not in args or not args["process_rule"]:
            raise ValueError("Process rule is required")

        if not isinstance(args["process_rule"], dict):
            raise ValueError("Process rule is invalid")

        if "mode" not in args["process_rule"] or not args["process_rule"]["mode"]:
            raise ValueError("Process rule mode is required")

        if args["process_rule"]["mode"] not in DatasetProcessRule.MODES:
            raise ValueError("Process rule mode is invalid")

        if args["process_rule"]["mode"] == "automatic":
            args["process_rule"]["rules"] = {}
        else:
            if "rules" not in args["process_rule"] or not args["process_rule"]["rules"]:
                raise ValueError("Process rule rules is required")

            if not isinstance(args["process_rule"]["rules"], dict):
                raise ValueError("Process rule rules is invalid")

            if (
                "pre_processing_rules" not in args["process_rule"]["rules"]
                or args["process_rule"]["rules"]["pre_processing_rules"] is None
            ):
                raise ValueError("Process rule pre_processing_rules is required")

            if not isinstance(args["process_rule"]["rules"]["pre_processing_rules"], list):
                raise ValueError("Process rule pre_processing_rules is invalid")

            unique_pre_processing_rule_dicts = {}
            for pre_processing_rule in args["process_rule"]["rules"]["pre_processing_rules"]:
                if "id" not in pre_processing_rule or not pre_processing_rule["id"]:
                    raise ValueError("Process rule pre_processing_rules id is required")

                if pre_processing_rule["id"] not in DatasetProcessRule.PRE_PROCESSING_RULES:
                    raise ValueError("Process rule pre_processing_rules id is invalid")

                if "enabled" not in pre_processing_rule or pre_processing_rule["enabled"] is None:
                    raise ValueError("Process rule pre_processing_rules enabled is required")

                if not isinstance(pre_processing_rule["enabled"], bool):
                    raise ValueError("Process rule pre_processing_rules enabled is invalid")

                unique_pre_processing_rule_dicts[pre_processing_rule["id"]] = pre_processing_rule

            args["process_rule"]["rules"]["pre_processing_rules"] = list(unique_pre_processing_rule_dicts.values())

            if (
                "segmentation" not in args["process_rule"]["rules"]
                or args["process_rule"]["rules"]["segmentation"] is None
            ):
                raise ValueError("Process rule segmentation is required")

            if not isinstance(args["process_rule"]["rules"]["segmentation"], dict):
                raise ValueError("Process rule segmentation is invalid")

            if (
                "separator" not in args["process_rule"]["rules"]["segmentation"]
                or not args["process_rule"]["rules"]["segmentation"]["separator"]
            ):
                raise ValueError("Process rule segmentation separator is required")

            if not isinstance(args["process_rule"]["rules"]["segmentation"]["separator"], str):
                raise ValueError("Process rule segmentation separator is invalid")

            if (
                "max_tokens" not in args["process_rule"]["rules"]["segmentation"]
                or not args["process_rule"]["rules"]["segmentation"]["max_tokens"]
            ):
                raise ValueError("Process rule segmentation max_tokens is required")

            if not isinstance(args["process_rule"]["rules"]["segmentation"]["max_tokens"], int):
                raise ValueError("Process rule segmentation max_tokens is invalid")

    @classmethod
    def estimate_args_validate(cls, args: dict):
        if "info_list" not in args or not args["info_list"]:
            raise ValueError("Data source info is required")

        if not isinstance(args["info_list"], dict):
            raise ValueError("Data info is invalid")

        if "process_rule" not in args or not args["process_rule"]:
            raise ValueError("Process rule is required")

        if not isinstance(args["process_rule"], dict):
            raise ValueError("Process rule is invalid")

        if "mode" not in args["process_rule"] or not args["process_rule"]["mode"]:
            raise ValueError("Process rule mode is required")

        if args["process_rule"]["mode"] not in DatasetProcessRule.MODES:
            raise ValueError("Process rule mode is invalid")

        if args["process_rule"]["mode"] == "automatic":
            args["process_rule"]["rules"] = {}
        else:
            if "rules" not in args["process_rule"] or not args["process_rule"]["rules"]:
                raise ValueError("Process rule rules is required")

            if not isinstance(args["process_rule"]["rules"], dict):
                raise ValueError("Process rule rules is invalid")

            if (
                "pre_processing_rules" not in args["process_rule"]["rules"]
                or args["process_rule"]["rules"]["pre_processing_rules"] is None
            ):
                raise ValueError("Process rule pre_processing_rules is required")

            if not isinstance(args["process_rule"]["rules"]["pre_processing_rules"], list):
                raise ValueError("Process rule pre_processing_rules is invalid")

            unique_pre_processing_rule_dicts = {}
            for pre_processing_rule in args["process_rule"]["rules"]["pre_processing_rules"]:
                if "id" not in pre_processing_rule or not pre_processing_rule["id"]:
                    raise ValueError("Process rule pre_processing_rules id is required")

                if pre_processing_rule["id"] not in DatasetProcessRule.PRE_PROCESSING_RULES:
                    raise ValueError("Process rule pre_processing_rules id is invalid")

                if "enabled" not in pre_processing_rule or pre_processing_rule["enabled"] is None:
                    raise ValueError("Process rule pre_processing_rules enabled is required")

                if not isinstance(pre_processing_rule["enabled"], bool):
                    raise ValueError("Process rule pre_processing_rules enabled is invalid")

                unique_pre_processing_rule_dicts[pre_processing_rule["id"]] = pre_processing_rule

            args["process_rule"]["rules"]["pre_processing_rules"] = list(unique_pre_processing_rule_dicts.values())

            if (
                "segmentation" not in args["process_rule"]["rules"]
                or args["process_rule"]["rules"]["segmentation"] is None
            ):
                raise ValueError("Process rule segmentation is required")

            if not isinstance(args["process_rule"]["rules"]["segmentation"], dict):
                raise ValueError("Process rule segmentation is invalid")

            if (
                "separator" not in args["process_rule"]["rules"]["segmentation"]
                or not args["process_rule"]["rules"]["segmentation"]["separator"]
            ):
                raise ValueError("Process rule segmentation separator is required")

            if not isinstance(args["process_rule"]["rules"]["segmentation"]["separator"], str):
                raise ValueError("Process rule segmentation separator is invalid")

            if (
                "max_tokens" not in args["process_rule"]["rules"]["segmentation"]
                or not args["process_rule"]["rules"]["segmentation"]["max_tokens"]
            ):
                raise ValueError("Process rule segmentation max_tokens is required")

            if not isinstance(args["process_rule"]["rules"]["segmentation"]["max_tokens"], int):
                raise ValueError("Process rule segmentation max_tokens is invalid")


class SegmentService:
    @classmethod
    def segment_create_args_validate(cls, args: dict, document: Document):
        if document.doc_form == "qa_model":
            if "answer" not in args or not args["answer"]:
                raise ValueError("Answer is required")
            if not args["answer"].strip():
                raise ValueError("Answer is empty")
        if "content" not in args or not args["content"] or not args["content"].strip():
            raise ValueError("Content is empty")

    @classmethod
    def create_segment(cls, args: dict, document: Document, dataset: Dataset):
        content = args["content"]
        doc_id = str(uuid.uuid4())
        segment_hash = helper.generate_text_hash(content)
        tokens = 0
        if dataset.indexing_technique == "high_quality":
            model_manager = ModelManager()
            embedding_model = model_manager.get_model_instance(
                tenant_id=current_user.current_tenant_id,
                provider=dataset.embedding_model_provider,
                model_type=ModelType.TEXT_EMBEDDING,
                model=dataset.embedding_model,
            )
            # calc embedding use tokens
            tokens = embedding_model.get_text_embedding_num_tokens(texts=[content])
        lock_name = "add_segment_lock_document_id_{}".format(document.id)
        with redis_client.lock(lock_name, timeout=600):
            max_position = (
                db.session.query(func.max(DocumentSegment.position))
                .filter(DocumentSegment.document_id == document.id)
                .scalar()
            )
            segment_document = DocumentSegment(
                tenant_id=current_user.current_tenant_id,
                dataset_id=document.dataset_id,
                document_id=document.id,
                index_node_id=doc_id,
                index_node_hash=segment_hash,
                position=max_position + 1 if max_position else 1,
                content=content,
                word_count=len(content),
                tokens=tokens,
                status="completed",
                indexing_at=datetime.datetime.now(datetime.timezone.utc).replace(tzinfo=None),
                completed_at=datetime.datetime.now(datetime.timezone.utc).replace(tzinfo=None),
                created_by=current_user.id,
            )
            if document.doc_form == "qa_model":
                segment_document.answer = args["answer"]

            db.session.add(segment_document)
            db.session.commit()

            # save vector index
            try:
                VectorService.create_segments_vector([args["keywords"]], [segment_document], dataset)
            except Exception as e:
                logging.exception("create segment index failed")
                segment_document.enabled = False
                segment_document.disabled_at = datetime.datetime.now(datetime.timezone.utc).replace(tzinfo=None)
                segment_document.status = "error"
                segment_document.error = str(e)
                db.session.commit()
            segment = db.session.query(DocumentSegment).filter(DocumentSegment.id == segment_document.id).first()
            return segment

    @classmethod
    def multi_create_segment(cls, segments: list, document: Document, dataset: Dataset):
        lock_name = "multi_add_segment_lock_document_id_{}".format(document.id)
        with redis_client.lock(lock_name, timeout=600):
            embedding_model = None
            if dataset.indexing_technique == "high_quality":
                model_manager = ModelManager()
                embedding_model = model_manager.get_model_instance(
                    tenant_id=current_user.current_tenant_id,
                    provider=dataset.embedding_model_provider,
                    model_type=ModelType.TEXT_EMBEDDING,
                    model=dataset.embedding_model,
                )
            max_position = (
                db.session.query(func.max(DocumentSegment.position))
                .filter(DocumentSegment.document_id == document.id)
                .scalar()
            )
            pre_segment_data_list = []
            segment_data_list = []
            keywords_list = []
            for segment_item in segments:
                content = segment_item["content"]
                doc_id = str(uuid.uuid4())
                segment_hash = helper.generate_text_hash(content)
                tokens = 0
                if dataset.indexing_technique == "high_quality" and embedding_model:
                    # calc embedding use tokens
                    tokens = embedding_model.get_text_embedding_num_tokens(texts=[content])
                segment_document = DocumentSegment(
                    tenant_id=current_user.current_tenant_id,
                    dataset_id=document.dataset_id,
                    document_id=document.id,
                    index_node_id=doc_id,
                    index_node_hash=segment_hash,
                    position=max_position + 1 if max_position else 1,
                    content=content,
                    word_count=len(content),
                    tokens=tokens,
                    status="completed",
                    indexing_at=datetime.datetime.now(datetime.timezone.utc).replace(tzinfo=None),
                    completed_at=datetime.datetime.now(datetime.timezone.utc).replace(tzinfo=None),
                    created_by=current_user.id,
                )
                if document.doc_form == "qa_model":
                    segment_document.answer = segment_item["answer"]
                db.session.add(segment_document)
                segment_data_list.append(segment_document)

                pre_segment_data_list.append(segment_document)
                if "keywords" in segment_item:
                    keywords_list.append(segment_item["keywords"])
                else:
                    keywords_list.append(None)

            try:
                # save vector index
                VectorService.create_segments_vector(keywords_list, pre_segment_data_list, dataset)
            except Exception as e:
                logging.exception("create segment index failed")
                for segment_document in segment_data_list:
                    segment_document.enabled = False
                    segment_document.disabled_at = datetime.datetime.now(datetime.timezone.utc).replace(tzinfo=None)
                    segment_document.status = "error"
                    segment_document.error = str(e)
            db.session.commit()
            return segment_data_list

    @classmethod
    def update_segment(cls, args: dict, segment: DocumentSegment, document: Document, dataset: Dataset):
        indexing_cache_key = "segment_{}_indexing".format(segment.id)
        cache_result = redis_client.get(indexing_cache_key)
        if cache_result is not None:
            raise ValueError("Segment is indexing, please try again later")
        if "enabled" in args and args["enabled"] is not None:
            action = args["enabled"]
            if segment.enabled != action:
                if not action:
                    segment.enabled = action
                    segment.disabled_at = datetime.datetime.now(datetime.timezone.utc).replace(tzinfo=None)
                    segment.disabled_by = current_user.id
                    db.session.add(segment)
                    db.session.commit()
                    # Set cache to prevent indexing the same segment multiple times
                    redis_client.setex(indexing_cache_key, 600, 1)
                    disable_segment_from_index_task.delay(segment.id)
                    return segment
        if not segment.enabled:
            if "enabled" in args and args["enabled"] is not None:
                if not args["enabled"]:
                    raise ValueError("Can't update disabled segment")
            else:
                raise ValueError("Can't update disabled segment")
        try:
            content = args["content"]
            if segment.content == content:
                if document.doc_form == "qa_model":
                    segment.answer = args["answer"]
                if args.get("keywords"):
                    segment.keywords = args["keywords"]
                segment.enabled = True
                segment.disabled_at = None
                segment.disabled_by = None
                db.session.add(segment)
                db.session.commit()
                # update segment index task
                if "keywords" in args:
                    keyword = Keyword(dataset)
                    keyword.delete_by_ids([segment.index_node_id])
                    document = RAGDocument(
                        page_content=segment.content,
                        metadata={
                            "doc_id": segment.index_node_id,
                            "doc_hash": segment.index_node_hash,
                            "document_id": segment.document_id,
                            "dataset_id": segment.dataset_id,
                        },
                    )
                    keyword.add_texts([document], keywords_list=[args["keywords"]])
            else:
                segment_hash = helper.generate_text_hash(content)
                tokens = 0
                if dataset.indexing_technique == "high_quality":
                    model_manager = ModelManager()
                    embedding_model = model_manager.get_model_instance(
                        tenant_id=current_user.current_tenant_id,
                        provider=dataset.embedding_model_provider,
                        model_type=ModelType.TEXT_EMBEDDING,
                        model=dataset.embedding_model,
                    )

                    # calc embedding use tokens
                    tokens = embedding_model.get_text_embedding_num_tokens(texts=[content])
                segment.content = content
                segment.index_node_hash = segment_hash
                segment.word_count = len(content)
                segment.tokens = tokens
                segment.status = "completed"
                segment.indexing_at = datetime.datetime.now(datetime.timezone.utc).replace(tzinfo=None)
                segment.completed_at = datetime.datetime.now(datetime.timezone.utc).replace(tzinfo=None)
                segment.updated_by = current_user.id
                segment.updated_at = datetime.datetime.now(datetime.timezone.utc).replace(tzinfo=None)
                segment.enabled = True
                segment.disabled_at = None
                segment.disabled_by = None
                if document.doc_form == "qa_model":
                    segment.answer = args["answer"]
                db.session.add(segment)
                db.session.commit()
                # update segment vector index
                VectorService.update_segment_vector(args["keywords"], segment, dataset)

        except Exception as e:
            logging.exception("update segment index failed")
            segment.enabled = False
            segment.disabled_at = datetime.datetime.now(datetime.timezone.utc).replace(tzinfo=None)
            segment.status = "error"
            segment.error = str(e)
            db.session.commit()
        segment = db.session.query(DocumentSegment).filter(DocumentSegment.id == segment.id).first()
        return segment

    @classmethod
    def delete_segment(cls, segment: DocumentSegment, document: Document, dataset: Dataset):
        indexing_cache_key = "segment_{}_delete_indexing".format(segment.id)
        cache_result = redis_client.get(indexing_cache_key)
        if cache_result is not None:
            raise ValueError("Segment is deleting.")

        # enabled segment need to delete index
        if segment.enabled:
            # send delete segment index task
            redis_client.setex(indexing_cache_key, 600, 1)
            delete_segment_from_index_task.delay(segment.id, segment.index_node_id, dataset.id, document.id)
        db.session.delete(segment)
        db.session.commit()


class DatasetCollectionBindingService:
    @classmethod
    def get_dataset_collection_binding(
        cls, provider_name: str, model_name: str, collection_type: str = "dataset"
    ) -> DatasetCollectionBinding:
        dataset_collection_binding = (
            db.session.query(DatasetCollectionBinding)
            .filter(
                DatasetCollectionBinding.provider_name == provider_name,
                DatasetCollectionBinding.model_name == model_name,
                DatasetCollectionBinding.type == collection_type,
            )
            .order_by(DatasetCollectionBinding.created_at)
            .first()
        )

        if not dataset_collection_binding:
            dataset_collection_binding = DatasetCollectionBinding(
                provider_name=provider_name,
                model_name=model_name,
                collection_name=Dataset.gen_collection_name_by_id(str(uuid.uuid4())),
                type=collection_type,
            )
            db.session.add(dataset_collection_binding)
            db.session.commit()
        return dataset_collection_binding

    @classmethod
    def get_dataset_collection_binding_by_id_and_type(
        cls, collection_binding_id: str, collection_type: str = "dataset"
    ) -> DatasetCollectionBinding:
        dataset_collection_binding = (
            db.session.query(DatasetCollectionBinding)
            .filter(
                DatasetCollectionBinding.id == collection_binding_id, DatasetCollectionBinding.type == collection_type
            )
            .order_by(DatasetCollectionBinding.created_at)
            .first()
        )

        return dataset_collection_binding


class DatasetPermissionService:
    @classmethod
    def get_dataset_partial_member_list(cls, dataset_id):
        user_list_query = (
            db.session.query(
                DatasetPermission.account_id,
            )
            .filter(DatasetPermission.dataset_id == dataset_id)
            .all()
        )

        user_list = []
        for user in user_list_query:
            user_list.append(user.account_id)

        return user_list

    @classmethod
    def update_partial_member_list(cls, tenant_id, dataset_id, user_list):
        try:
            db.session.query(DatasetPermission).filter(DatasetPermission.dataset_id == dataset_id).delete()
            permissions = []
            for user in user_list:
                permission = DatasetPermission(
                    tenant_id=tenant_id,
                    dataset_id=dataset_id,
                    account_id=user["user_id"],
                )
                permissions.append(permission)

            db.session.add_all(permissions)
            db.session.commit()
        except Exception as e:
            db.session.rollback()
            raise e

    @classmethod
    def check_permission(cls, user, dataset, requested_permission, requested_partial_member_list):
        if not user.is_dataset_editor:
            raise NoPermissionError("User does not have permission to edit this dataset.")

        if user.is_dataset_operator and dataset.permission != requested_permission:
            raise NoPermissionError("Dataset operators cannot change the dataset permissions.")

        if user.is_dataset_operator and requested_permission == "partial_members":
            if not requested_partial_member_list:
                raise ValueError("Partial member list is required when setting to partial members.")

            local_member_list = cls.get_dataset_partial_member_list(dataset.id)
            request_member_list = [user["user_id"] for user in requested_partial_member_list]
            if set(local_member_list) != set(request_member_list):
                raise ValueError("Dataset operators cannot change the dataset permissions.")

    @classmethod
    def clear_partial_member_list(cls, dataset_id):
        try:
            db.session.query(DatasetPermission).filter(DatasetPermission.dataset_id == dataset_id).delete()
            db.session.commit()
        except Exception as e:
            db.session.rollback()
            raise e<|MERGE_RESOLUTION|>--- conflicted
+++ resolved
@@ -1056,20 +1056,10 @@
 
         dataset_collection_binding_id = None
         retrieval_model = None
-<<<<<<< HEAD
-        if document_data["indexing_technique"] == "high_quality":
-            model_manager = ModelManager()
-            embedding_model = model_manager.get_default_model_instance(
-                tenant_id=current_user.current_tenant_id, model_type=ModelType.TEXT_EMBEDDING
-            )
-            dataset_collection_binding = DatasetCollectionBindingService.get_dataset_collection_binding(
-                embedding_model.provider, embedding_model.model
-=======
         if document_data['indexing_technique'] == 'high_quality':
             dataset_collection_binding = DatasetCollectionBindingService.get_dataset_collection_binding(
                 document_data['embedding_model_provider'],
                 document_data['embedding_model']
->>>>>>> a7d5cc5d
             )
             dataset_collection_binding_id = dataset_collection_binding.id
             if document_data.get("retrieval_model"):
